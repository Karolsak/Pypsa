name: CI with conda

<<<<<<< HEAD
on:
  push:
    branches:
    - master
  pull_request:
    branches:
    - master
  schedule:
    - cron: "0 5 * * TUE"
=======
on: push
>>>>>>> f88ef787

jobs:
  build:

    runs-on: ${{ matrix.os }}
    strategy:
      max-parallel: 5
      matrix:
        python-version:
        - 3.8
        - 3.9
        os:
        - ubuntu-latest
        - macos-latest
        - windows-latest

    defaults:
      run:
        shell: bash -l {0}

    steps:

    - uses: actions/checkout@v2

    - name: Setup Miniconda
      uses: conda-incubator/setup-miniconda@v2.1.1 
      with: # checks out environment 'test' by default
          python-version: ${{ matrix.python-version }}
          mamba-version: "*"
          channels: conda-forge,defaults
          channel-priority: true

    - name: Install dependencies  
      run: |
        conda config --add pinned_packages python=${{ matrix.python-version }}
        mamba env update --file environment.yaml --name test
        mamba env update --file environment_dev.yaml --name test
        pip install --no-cache-dir --no-deps -e .

    - name: Lint with flake8
      run: |
        # stop the build if there are Python syntax errors or undefined names
        flake8 . --count --select=E9,F63,F7,F82 --show-source --statistics
        
    - name: Test with pytest
      run: |
        pytest --cov=./ --cov-report=xml

    - name: Upload code coverage report
      if: matrix.os == 'ubuntu-latest' && matrix.python-version == '3.8'
      uses: codecov/codecov-action@v1<|MERGE_RESOLUTION|>--- conflicted
+++ resolved
@@ -1,6 +1,5 @@
 name: CI with conda
 
-<<<<<<< HEAD
 on:
   push:
     branches:
@@ -10,9 +9,6 @@
     - master
   schedule:
     - cron: "0 5 * * TUE"
-=======
-on: push
->>>>>>> f88ef787
 
 jobs:
   build:
