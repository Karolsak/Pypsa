--- conflicted
+++ resolved
@@ -20,12 +20,7 @@
 - deprecation
 - validators
 #  - coincbc
-<<<<<<< HEAD
 #  - gurobi::gurobi
-- numexpr<=2.8.4 # until https://github.com/pandas-dev/pandas/issues/54449 resolved
 - pip
 - pip:
-  - highspy>=1.5.3
-=======
-#  - gurobi::gurobi
->>>>>>> 1d3d4c93
+  - highspy>=1.5.3