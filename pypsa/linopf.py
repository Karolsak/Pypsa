## Copyright 2019 Tom Brown (KIT), Fabian Hofmann (FIAS)

## This program is free software; you can redistribute it and/or
## modify it under the terms of the GNU General Public License as
## published by the Free Software Foundation; either version 3 of the
## License, or (at your option) any later version.

## This program is distributed in the hope that it will be useful,
## but WITHOUT ANY WARRANTY; without even the implied warranty of
## MERCHANTABILITY or FITNESS FOR A PARTICULAR PURPOSE.  See the
## GNU General Public License for more details.

## You should have received a copy of the GNU General Public License
## along with this program.  If not, see <http://www.gnu.org/licenses/>.

"""
Build optimisation problems from PyPSA networks without Pyomo.
Originally retrieved from nomopyomo ( -> 'no more Pyomo').
"""


from .pf import (_as_snapshots, get_switchable_as_dense as get_as_dense)
from .descriptors import (get_bounds_pu, get_extendable_i, get_non_extendable_i,
                          expand_series, nominal_attrs, additional_linkports, Dict)

from .linopt import (linexpr, write_bound, write_constraint, write_objective,
                     set_conref, set_varref, get_con, get_var, join_exprs,
                     run_and_read_cbc, run_and_read_gurobi, run_and_read_glpk,
<<<<<<< HEAD
                     run_and_read_xpress,
                     define_constraints, define_variables, define_binaries,
                     align_with_static_component)
=======
                     run_and_read_cplex, define_constraints, define_variables,
                     define_binaries, align_with_static_component)
>>>>>>> 8ac706df


import pandas as pd
import numpy as np
from numpy import inf

import gc, time, os, re, shutil
from tempfile import mkstemp

import logging
logger = logging.getLogger(__name__)

lookup = pd.read_csv(os.path.join(os.path.dirname(__file__), 'variables.csv'),
                     index_col=['component', 'variable'])


def define_nominal_for_extendable_variables(n, c, attr):
    """
    Initializes variables for nominal capacities for a given component and a
    given attribute.

    Parameters
    ----------
    n : pypsa.Network
    c : str
        network component of which the nominal capacity should be defined
    attr : str
        name of the variable, e.g. 'p_nom'

    """
    ext_i = get_extendable_i(n, c)
    if ext_i.empty: return
    lower = n.df(c)[attr+'_min'][ext_i]
    upper = n.df(c)[attr+'_max'][ext_i]
    define_variables(n, lower, upper, c, attr)


def define_dispatch_for_extendable_and_committable_variables(n, sns, c, attr):
    """
    Initializes variables for power dispatch for a given component and a
    given attribute.

    Parameters
    ----------
    n : pypsa.Network
    c : str
        name of the network component
    attr : str
        name of the attribute, e.g. 'p'

    """
    ext_i = get_extendable_i(n, c)
    if c == 'Generator':
        ext_i = ext_i | n.generators.query('committable').index
    if ext_i.empty: return
    define_variables(n, -inf, inf, c, attr, axes=[sns, ext_i], spec='ext')


def define_dispatch_for_non_extendable_variables(n, sns, c, attr):
    """
    Initializes variables for power dispatch for a given component and a
    given attribute.

    Parameters
    ----------
    n : pypsa.Network
    c : str
        name of the network component
    attr : str
        name of the attribute, e.g. 'p'

    """
    fix_i = get_non_extendable_i(n, c)
    if c == 'Generator':
        fix_i = fix_i.difference(n.generators.query('committable').index)
    if fix_i.empty: return
    nominal_fix = n.df(c)[nominal_attrs[c]][fix_i]
    min_pu, max_pu = get_bounds_pu(n, c, sns, fix_i, attr)
    lower = min_pu.mul(nominal_fix)
    upper = max_pu.mul(nominal_fix)
    if c in n.passive_branch_components:
        axes = [sns, fix_i]
        flow = define_variables(n, -inf, inf, c, attr, axes=axes, spec='non_ext')
        flow = linexpr((1, flow))
        define_constraints(n, flow, '>=', lower, c, 'mu_lower', spec='non_ext')
        define_constraints(n, flow, '<=', upper, c, 'mu_upper', spec='non_ext')
    else:
        define_variables(n, lower, upper, c, attr, spec='non_ext')


def define_dispatch_for_extendable_constraints(n, sns, c, attr):
    """
    Sets power dispatch constraints for extendable devices for a given
    component and a given attribute.

    Parameters
    ----------
    n : pypsa.Network
    c : str
        name of the network component
    attr : str
        name of the attribute, e.g. 'p'

    """
    ext_i = get_extendable_i(n, c)
    if ext_i.empty: return
    min_pu, max_pu = get_bounds_pu(n, c, sns, ext_i, attr)
    operational_ext_v = get_var(n, c, attr)[ext_i]
    nominal_v = get_var(n, c, nominal_attrs[c])[ext_i]
    rhs = 0

    lhs, *axes = linexpr((max_pu, nominal_v), (-1, operational_ext_v),
                         return_axes=True)
    define_constraints(n, lhs, '>=', rhs, c, 'mu_upper', axes=axes, spec=attr)

    lhs, *axes = linexpr((min_pu, nominal_v), (-1, operational_ext_v),
                         return_axes=True)
    define_constraints(n, lhs, '<=', rhs, c, 'mu_lower', axes=axes, spec=attr)


def define_fixed_variable_constraints(n, sns, c, attr, pnl=True):
    """
    Sets constraints for fixing variables of a given component and attribute
    to the corresponding values in n.df(c)[attr + '_set'] if pnl is True, or
    n.pnl(c)[attr + '_set']

    Parameters
    ----------
    n : pypsa.Network
    c : str
        name of the network component
    attr : str
        name of the attribute, e.g. 'p'
    pnl : bool, default True
        Whether variable which should be fixed is time-dependent

    """

    if pnl:
        if attr + '_set' not in n.pnl(c): return
        fix = n.pnl(c)[attr + '_set'].unstack().dropna()
        if fix.empty: return
        lhs = linexpr((1, get_var(n, c, attr).unstack()[fix.index]), as_pandas=False)
        constraints = write_constraint(n, lhs, '=', fix).unstack().T
    else:
        if attr + '_set' not in n.df(c): return
        fix = n.df(c)[attr + '_set'].dropna()
        if fix.empty: return
        lhs = linexpr((1, get_var(n, c, attr)[fix.index]), as_pandas=False)
        constraints = write_constraint(n, lhs, '=', fix)
    set_conref(n, constraints, c, f'mu_{attr}_set')


def define_generator_status_variables(n, snapshots):
    com_i = n.generators.query('committable').index
    ext_i = get_extendable_i(n, 'Generator')
    if not (ext_i & com_i).empty:
        logger.warning("The following generators have both investment optimisation"
        f" and unit commitment:\n\n\t{', '.join((ext_i & com_i))}\n\nCurrently PyPSA cannot "
        "do both these functions, so PyPSA is choosing investment optimisation "
        "for these generators.")
        com_i = com_i.difference(ext_i)
    if com_i.empty: return
    define_binaries(n, (snapshots, com_i), 'Generator', 'status')


def define_committable_generator_constraints(n, snapshots):
    c, attr = 'Generator', 'status'
    com_i = n.df(c).query('committable and not p_nom_extendable').index
    if com_i.empty: return
    nominal = n.df(c)[nominal_attrs[c]][com_i]
    min_pu, max_pu = get_bounds_pu(n, c, snapshots, com_i, 'p')
    lower = min_pu.mul(nominal)
    upper = max_pu.mul(nominal)

    status = get_var(n, c, attr)
    p = get_var(n, c, 'p')[com_i]

    lhs = linexpr((lower, status), (-1, p))
    define_constraints(n, lhs, '<=', 0, 'Generators', 'committable_lb')

    lhs = linexpr((upper, status), (-1, p))
    define_constraints(n, lhs, '>=', 0, 'Generators', 'committable_ub')



def define_ramp_limit_constraints(n, sns):
    """
    Defines ramp limits for generators wiht valid ramplimit

    """
    c = 'Generator'
    rup_i = n.df(c).query('ramp_limit_up == ramp_limit_up').index
    rdown_i = n.df(c).query('ramp_limit_down == ramp_limit_down').index
    if rup_i.empty & rdown_i.empty:
        return
    fix_i = get_non_extendable_i(n, c)
    ext_i = get_extendable_i(n, c)
    com_i = n.df(c).query('committable').index.difference(ext_i)
    p = get_var(n, c, 'p').loc[sns[1:]]
    p_prev = get_var(n, c, 'p').shift(1).loc[sns[1:]]

    # fix up
    gens_i = rup_i & fix_i
    if not gens_i.empty:
        lhs = linexpr((1, p[gens_i]), (-1, p_prev[gens_i]))
        rhs = n.df(c).loc[gens_i].eval('ramp_limit_up * p_nom')
        define_constraints(n, lhs, '<=', rhs,  c, 'mu_ramp_limit_up', spec='nonext.')

    # ext up
    gens_i = rup_i & ext_i
    if not gens_i.empty:
        limit_pu = n.df(c)['ramp_limit_up'][gens_i]
        p_nom = get_var(n, c, 'p_nom')[gens_i]
        lhs = linexpr((1, p[gens_i]), (-1, p_prev[gens_i]), (-limit_pu, p_nom))
        define_constraints(n, lhs, '<=', 0, c, 'mu_ramp_limit_up', spec='ext.')

    # com up
    gens_i = rup_i & com_i
    if not gens_i.empty:
        limit_start = n.df(c).loc[gens_i].eval('ramp_limit_start_up * p_nom')
        limit_up = n.df(c).loc[gens_i].eval('ramp_limit_up * p_nom')
        status = get_var(n, c, 'status').loc[sns[1:], gens_i]
        status_prev = get_var(n, c, 'status').shift(1).loc[sns[1:], gens_i]
        lhs = linexpr((1, p[gens_i]), (-1, p_prev[gens_i]),
                      (limit_start - limit_up, status_prev),
                      (- limit_start, status))
        define_constraints(n, lhs, '<=', 0, c, 'mu_ramp_limit_up', spec='com.')

    # fix down
    gens_i = rdown_i & fix_i
    if not gens_i.empty:
        lhs = linexpr((1, p[gens_i]), (-1, p_prev[gens_i]))
        rhs = n.df(c).loc[gens_i].eval('-1 * ramp_limit_down * p_nom')
        define_constraints(n, lhs, '>=', rhs, c, 'mu_ramp_limit_down', spec='nonext.')

    # ext down
    gens_i = rdown_i & ext_i
    if not gens_i.empty:
        limit_pu = n.df(c)['ramp_limit_down'][gens_i]
        p_nom = get_var(n, c, 'p_nom')[gens_i]
        lhs = linexpr((1, p[gens_i]), (-1, p_prev[gens_i]), (limit_pu, p_nom))
        define_constraints(n, lhs, '>=', 0, c, 'mu_ramp_limit_down', spec='ext.')

    # com down
    gens_i = rdown_i & com_i
    if not gens_i.empty:
        limit_shut = n.df(c).loc[gens_i].eval('ramp_limit_shut_down * p_nom')
        limit_down = n.df(c).loc[gens_i].eval('ramp_limit_down * p_nom')
        status = get_var(n, c, 'status').loc[sns[1:], gens_i]
        status_prev = get_var(n, c, 'status').shift(1).loc[sns[1:], gens_i]
        lhs = linexpr((1, p[gens_i]), (-1, p_prev[gens_i]),
                      (limit_down - limit_shut, status),
                      (limit_shut, status_prev))
        define_constraints(n, lhs, '>=', 0, c, 'mu_ramp_limit_down', spec='com.')

def define_nodal_balance_constraints(n, sns):
    """
    Defines nodal balance constraint.

    """

    def bus_injection(c, attr, groupcol='bus', sign=1):
        # additional sign only necessary for branches in reverse direction
        if 'sign' in n.df(c):
            sign = sign * n.df(c).sign
        expr = linexpr((sign, get_var(n, c, attr))).rename(columns=n.df(c)[groupcol])
        # drop empty bus2, bus3 if multiline link
        if c == 'Link':
            expr.drop(columns='', errors='ignore', inplace=True)
        return expr

    # one might reduce this a bit by using n.branches and lookup
    args = [['Generator', 'p'], ['Store', 'p'], ['StorageUnit', 'p_dispatch'],
            ['StorageUnit', 'p_store', 'bus', -1], ['Line', 's', 'bus0', -1],
            ['Line', 's', 'bus1', 1], ['Transformer', 's', 'bus0', -1],
            ['Transformer', 's', 'bus1', 1], ['Link', 'p', 'bus0', -1],
            ['Link', 'p', 'bus1', get_as_dense(n, 'Link', 'efficiency', sns)]]
    args = [arg for arg in args if not n.df(arg[0]).empty]

    for i in additional_linkports(n):
        eff = get_as_dense(n, 'Link', f'efficiency{i}', sns)
        args.append(['Link', 'p', f'bus{i}', eff])

    lhs = (pd.concat([bus_injection(*arg) for arg in args], axis=1)
           .groupby(axis=1, level=0)
           .sum()
           .reindex(columns=n.buses.index, fill_value=''))
    sense = '='
    rhs = ((- get_as_dense(n, 'Load', 'p_set', sns) * n.loads.sign)
           .groupby(n.loads.bus, axis=1).sum()
           .reindex(columns=n.buses.index, fill_value=0))
    define_constraints(n, lhs, sense, rhs, 'Bus', 'marginal_price')


def define_kirchhoff_constraints(n, sns):
    """
    Defines Kirchhoff voltage constraints

    """
    comps = n.passive_branch_components & set(n.variables.index.levels[0])
    if len(comps) == 0: return
    branch_vars = pd.concat({c:get_var(n, c, 's') for c in comps}, axis=1)

    def cycle_flow(ds):
        ds = ds[lambda ds: ds!=0.].dropna()
        vals = linexpr((ds, branch_vars[ds.index]), as_pandas=False)
        return vals.sum(1)

    constraints = []
    for sub in n.sub_networks.obj:
        branches = sub.branches()
        C = pd.DataFrame(sub.C.todense(), index=branches.index)
        if C.empty:
            continue
        carrier = n.sub_networks.carrier[sub.name]
        weightings = branches.x_pu_eff if carrier == 'AC' else branches.r_pu_eff
        C_weighted = 1e5 * C.mul(weightings, axis=0)
        cycle_sum = C_weighted.apply(cycle_flow)
        cycle_sum.index = sns
        con = write_constraint(n, cycle_sum, '=', 0)
        constraints.append(con)
    if len(constraints) == 0: return
    constraints = pd.concat(constraints, axis=1, ignore_index=True)
    set_conref(n, constraints, 'SubNetwork', 'mu_kirchhoff_voltage_law')


def define_storage_unit_constraints(n, sns):
    """
    Defines state of charge (soc) constraints for storage units. In principal
    the constraints states:

        previous_soc + p_store - p_dispatch + inflow - spill == soc

    """
    sus_i = n.storage_units.index
    if sus_i.empty: return
    c = 'StorageUnit'
    # spillage
    upper = get_as_dense(n, c, 'inflow', sns).loc[:, lambda df: df.max() > 0]
    spill = write_bound(n, 0, upper)
    set_varref(n, spill, 'StorageUnit', 'spill')

    eh = expand_series(n.snapshot_weightings[sns], sus_i) #elapsed hours

    eff_stand = expand_series(1-n.df(c).standing_loss, sns).T.pow(eh)
    eff_dispatch = expand_series(n.df(c).efficiency_dispatch, sns).T
    eff_store = expand_series(n.df(c).efficiency_store, sns).T

    soc = get_var(n, c, 'state_of_charge')
    cyclic_i = n.df(c).query('cyclic_state_of_charge').index
    noncyclic_i = n.df(c).query('~cyclic_state_of_charge').index

    prev_soc_cyclic = soc.shift().fillna(soc.loc[sns[-1]])

    coeff_var = [(-1, soc),
                 (-1/eff_dispatch * eh, get_var(n, c, 'p_dispatch')),
                 (eff_store * eh, get_var(n, c, 'p_store'))]

    lhs, *axes = linexpr(*coeff_var, return_axes=True)

    def masked_term(coeff, var, cols):
        return linexpr((coeff[cols], var[cols]))\
               .reindex(index=axes[0], columns=axes[1], fill_value='').values

    if ('StorageUnit', 'spill') in n.variables.index:
        lhs += masked_term(-eh, get_var(n, c, 'spill'), spill.columns)
    lhs += masked_term(eff_stand, prev_soc_cyclic, cyclic_i)
    lhs += masked_term(eff_stand.loc[sns[1:]], soc.shift().loc[sns[1:]], noncyclic_i)

    rhs = -get_as_dense(n, c, 'inflow', sns).mul(eh)
    rhs.loc[sns[0], noncyclic_i] -= n.df(c).state_of_charge_initial[noncyclic_i]

    define_constraints(n, lhs, '==', rhs, c, 'mu_state_of_charge')


def define_store_constraints(n, sns):
    """
    Defines energy balance constraints for stores. In principal this states:

        previous_e - p == e

    """
    stores_i = n.stores.index
    if stores_i.empty: return
    c = 'Store'
    variables = write_bound(n, -inf, inf, axes=[sns, stores_i])
    set_varref(n, variables, c, 'p')

    eh = expand_series(n.snapshot_weightings[sns], stores_i)  #elapsed hours
    eff_stand = expand_series(1-n.df(c).standing_loss, sns).T.pow(eh)

    e = get_var(n, c, 'e')
    cyclic_i = n.df(c).query('e_cyclic').index
    noncyclic_i = n.df(c).query('~e_cyclic').index

    previous_e_cyclic = e.shift().fillna(e.loc[sns[-1]])

    coeff_var = [(-eh, get_var(n, c, 'p')), (-1, e)]

    lhs, *axes = linexpr(*coeff_var, return_axes=True)

    def masked_term(coeff, var, cols):
        return linexpr((coeff[cols], var[cols]))\
               .reindex(index=axes[0], columns=axes[1], fill_value='').values

    lhs += masked_term(eff_stand, previous_e_cyclic, cyclic_i)
    lhs += masked_term(eff_stand.loc[sns[1:]], e.shift().loc[sns[1:]], noncyclic_i)

    rhs = pd.DataFrame(0, sns, stores_i)
    rhs.loc[sns[0], noncyclic_i] -= n.df(c)['e_initial'][noncyclic_i]

    define_constraints(n, lhs, '==', rhs, c, 'mu_state_of_charge')


def define_global_constraints(n, sns):
    """
    Defines global constraints for the optimization. Possible types are

        1. primary_energy
            Use this to constraint the byproducts of primary energy sources as
            CO2
        2. transmission_volume_expansion_limit
            Use this to set a limit for line volume expansion. Possible carriers
            are 'AC' and 'DC'
        3. transmission_expansion_cost_limit
            Use this to set a limit for line expansion costs. Possible carriers
            are 'AC' and 'DC'

    """
    glcs = n.global_constraints.query('type == "primary_energy"')
    for name, glc in glcs.iterrows():
        rhs = glc.constant
        lhs = ''
        carattr = glc.carrier_attribute
        emissions = n.carriers.query(f'{carattr} != 0')[carattr]

        if emissions.empty: continue

        # generators
        gens = n.generators.query('carrier in @emissions.index')
        if not gens.empty:
            em_pu = gens.carrier.map(emissions)/gens.efficiency
            em_pu = n.snapshot_weightings[sns].to_frame('weightings') @\
                    em_pu.to_frame('weightings').T
            vals = linexpr((em_pu, get_var(n, 'Generator', 'p')[gens.index]),
                           as_pandas=False)
            lhs += join_exprs(vals)

        # storage units
        sus = n.storage_units.query('carrier in @emissions.index and '
                                    'not cyclic_state_of_charge')
        sus_i = sus.index
        if not sus.empty:
            coeff_val = (-sus.carrier.map(emissions), get_var(n, 'StorageUnit',
                         'state_of_charge').loc[sns[-1], sus_i])
            vals = linexpr(coeff_val, as_pandas=False)
            lhs = lhs + '\n' + join_exprs(vals)
            rhs -= sus.carrier.map(emissions) @ sus.state_of_charge_initial

        # stores
        n.stores['carrier'] = n.stores.bus.map(n.buses.carrier)
        stores = n.stores.query('carrier in @emissions.index and not e_cyclic')
        if not stores.empty:
            coeff_val = (-stores.carrier.map(emissions), get_var(n, 'Store', 'e')
                         .loc[sns[-1], stores.index])
            vals = linexpr(coeff_val, as_pandas=False)
            lhs = lhs + '\n' + join_exprs(vals)
            rhs -= stores.carrier.map(emissions) @ stores.e_initial

        con = write_constraint(n, lhs, glc.sense, rhs, axes=pd.Index([name]))
        set_conref(n, con, 'GlobalConstraint', 'mu', name)

    # for the next two to we need a line carrier
    if len(n.global_constraints) > len(glcs):
        n.lines['carrier'] = n.lines.bus0.map(n.buses.carrier)
    # expansion limits
    glcs = n.global_constraints.query('type == '
                                      '"transmission_volume_expansion_limit"')
    substr = lambda s: re.sub('[\[\]\(\)]', '', s)
    for name, glc in glcs.iterrows():
        car = [substr(c.strip()) for c in glc.carrier_attribute.split(',')]
        lhs = ''
        for c, attr in (('Line', 's_nom'), ('Link', 'p_nom')):
            if n.df(c).empty: continue
            ext_i = n.df(c).query(f'carrier in @car and {attr}_extendable').index
            if ext_i.empty: continue
            v = linexpr((n.df(c).length[ext_i], get_var(n, c, attr)[ext_i]),
                        as_pandas=False)
            lhs += '\n' + join_exprs(v)
        if lhs == '': continue
        sense = glc.sense
        rhs = glc.constant
        con = write_constraint(n, lhs, sense, rhs, axes=pd.Index([name]))
        set_conref(n, con, 'GlobalConstraint', 'mu', name)

    # expansion cost limits
    glcs = n.global_constraints.query('type == '
                                      '"transmission_expansion_cost_limit"')
    for name, glc in glcs.iterrows():
        car = [substr(c.strip()) for c in glc.carrier_attribute.split(',')]
        lhs = ''
        for c, attr in (('Line', 's_nom'), ('Link', 'p_nom')):
            ext_i = n.df(c).query(f'carrier in @car and {attr}_extendable').index
            if ext_i.empty: continue
            v = linexpr((n.df(c).capital_cost[ext_i], get_var(n, c, attr)[ext_i]),
                        as_pandas=False)
            lhs += '\n' + join_exprs(v)
        if lhs == '': continue
        sense = glc.sense
        rhs = glc.constant
        con = write_constraint(n, lhs, sense, rhs, axes=pd.Index([name]))
        set_conref(n, con, 'GlobalConstraint', 'mu', name)


def define_objective(n, sns):
    """
    Defines and writes out the objective function

    """
    # constant for already done investment
    nom_attr = nominal_attrs.items()
    constant = 0
    for c, attr in nom_attr:
        ext_i = get_extendable_i(n, c)
        constant += n.df(c)[attr][ext_i] @ n.df(c).capital_cost[ext_i]
    object_const = write_bound(n, constant, constant)
    write_objective(n, linexpr((-1, object_const), as_pandas=False)[0])
    n.objective_constant = constant

    for c, attr in lookup.query('marginal_cost').index:
        cost = (get_as_dense(n, c, 'marginal_cost', sns)
                .loc[:, lambda ds: (ds != 0).all()]
                .mul(n.snapshot_weightings[sns], axis=0))
        if cost.empty: continue
        terms = linexpr((cost, get_var(n, c, attr).loc[sns, cost.columns]))
        write_objective(n, terms)
    # investment
    for c, attr in nominal_attrs.items():
        cost = n.df(c)['capital_cost'][get_extendable_i(n, c)]
        if cost.empty: continue
        terms = linexpr((cost, get_var(n, c, attr)[cost.index]))
        write_objective(n, terms)


def prepare_lopf(n, snapshots=None, keep_files=False, skip_objective=False,
                 extra_functionality=None, solver_dir=None):
    """
    Sets up the linear problem and writes it out to a lp file.

    Returns
    -------
    Tuple (fdp, problem_fn) indicating the file descriptor and the file name of
    the lp file

    """
    n._xCounter, n._cCounter = 1, 1
    n.vars, n.cons = Dict(), Dict()

    cols = ['component', 'name', 'pnl', 'specification']
    n.variables = pd.DataFrame(columns=cols).set_index(cols[:2])
    n.constraints = pd.DataFrame(columns=cols).set_index(cols[:2])

    snapshots = n.snapshots if snapshots is None else snapshots
    start = time.time()

    tmpkwargs = dict(text=True, dir=solver_dir)
    # mkstemp(suffix, prefix, **tmpkwargs)
    fdo, objective_fn = mkstemp('.txt', 'pypsa-objectve-', **tmpkwargs)
    fdc, constraints_fn = mkstemp('.txt', 'pypsa-constraints-', **tmpkwargs)
    fdb, bounds_fn = mkstemp('.txt', 'pypsa-bounds-', **tmpkwargs)
    fdi, binaries_fn = mkstemp('.txt', 'pypsa-binaries-', **tmpkwargs)
    fdp, problem_fn = mkstemp('.lp', 'pypsa-problem-', **tmpkwargs)

    n.objective_f = open(objective_fn, mode='w')
    n.constraints_f = open(constraints_fn, mode='w')
    n.bounds_f = open(bounds_fn, mode='w')
    n.binaries_f = open(binaries_fn, mode='w')

    n.objective_f.write('\* LOPF *\n\nmin\nobj:\n')
    n.constraints_f.write("\n\ns.t.\n\n")
    n.bounds_f.write("\nbounds\n")
    n.binaries_f.write("\nbinary\n")

    for c, attr in lookup.query('nominal and not handle_separately').index:
        define_nominal_for_extendable_variables(n, c, attr)
        # define_fixed_variable_constraints(n, snapshots, c, attr, pnl=False)
    for c, attr in lookup.query('not nominal and not handle_separately').index:
        define_dispatch_for_non_extendable_variables(n, snapshots, c, attr)
        define_dispatch_for_extendable_and_committable_variables(n, snapshots, c, attr)
        align_with_static_component(n, c, attr)
        define_dispatch_for_extendable_constraints(n, snapshots, c, attr)
        # define_fixed_variable_constraints(n, snapshots, c, attr)
    define_generator_status_variables(n, snapshots)

    # consider only state_of_charge_set for the moment
    define_fixed_variable_constraints(n, snapshots, 'StorageUnit', 'state_of_charge')
    define_fixed_variable_constraints(n, snapshots, 'Store', 'e')

    define_committable_generator_constraints(n, snapshots)
    define_ramp_limit_constraints(n, snapshots)
    define_storage_unit_constraints(n, snapshots)
    define_store_constraints(n, snapshots)
    define_kirchhoff_constraints(n, snapshots)
    define_nodal_balance_constraints(n, snapshots)
    define_global_constraints(n, snapshots)
    if skip_objective:
        logger.info("The argument `skip_objective` is set to True. Expecting a "
                    "custom objective to be build via `extra_functionality`.")
    else:
        define_objective(n, snapshots)

    if extra_functionality is not None:
        extra_functionality(n, snapshots)

    n.binaries_f.write("end\n")

    # explicit closing with file descriptor is necessary for windows machines
    for f, fd in (('bounds_f', fdb), ('constraints_f', fdc),
                  ('objective_f', fdo), ('binaries_f', fdi)):
        getattr(n, f).close(); delattr(n, f); os.close(fd)

    # concate files
    with open(problem_fn, 'wb') as wfd:
        for f in [objective_fn, constraints_fn, bounds_fn, binaries_fn]:
            with open(f,'rb') as fd:
                shutil.copyfileobj(fd, wfd)
            if not keep_files:
                os.remove(f)

    logger.info(f'Total preparation time: {round(time.time()-start, 2)}s')
    return fdp, problem_fn


def assign_solution(n, sns, variables_sol, constraints_dual,
                    keep_references=False, keep_shadowprices=None):
    """
    Helper function. Assigns the solution of a succesful optimization to the
    network.

    """

    def set_from_frame(pnl, attr, df):
        if attr not in pnl: #use this for subnetworks_t
            pnl[attr] = df.reindex(n.snapshots)
        elif pnl[attr].empty:
            pnl[attr] = df.reindex(n.snapshots)
        else:
            pnl[attr].loc[sns, :] = df.reindex(columns=pnl[attr].columns)

    pop = not keep_references
    def map_solution(c, attr):
        variables = get_var(n, c, attr, pop=pop)
        predefined = True
        if (c, attr) not in lookup.index:
            predefined = False
            n.sols[c] = n.sols[c] if c in n.sols else Dict(df=pd.DataFrame(), pnl={})
        n.solutions.at[(c, attr), 'in_comp'] = predefined
        if isinstance(variables, pd.DataFrame):
            # case that variables are timedependent
            n.solutions.at[(c, attr), 'pnl'] = True
            pnl = n.pnl(c) if predefined else n.sols[c].pnl
            values = variables.stack().map(variables_sol).unstack()
            if c in n.passive_branch_components and attr == "s":
                set_from_frame(pnl, 'p0', values)
                set_from_frame(pnl, 'p1', - values)
            elif c == 'Link' and attr == "p":
                set_from_frame(pnl, 'p0', values)
                for i in ['1'] + additional_linkports(n):
                    i_eff = '' if i == '1' else i
                    eff = get_as_dense(n, 'Link', f'efficiency{i_eff}', sns)
                    set_from_frame(pnl, f'p{i}', - values * eff)
                    pnl[f'p{i}'].loc[sns, n.links.index[n.links[f'bus{i}'] == ""]] = \
                                              n.component_attrs['Link'].loc[f'p{i}','default']
            else:
                set_from_frame(pnl, attr, values)
        else:
            # case that variables are static
            n.solutions.at[(c, attr), 'pnl'] = False
            sol = variables.map(variables_sol)
            if predefined:
                non_ext = n.df(c)[attr]
                n.df(c)[attr + '_opt'] = sol.reindex(non_ext.index).fillna(non_ext)
            else:
                n.sols[c].df[attr] = sol

    n.sols = Dict()
    n.solutions = pd.DataFrame(index=n.variables.index, columns=['in_comp', 'pnl'])
    for c, attr in n.variables.index:
        map_solution(c, attr)

    # if nominal capcity was no variable set optimal value to nominal
    for c, attr in lookup.query('nominal').index.difference(n.variables.index):
        n.df(c)[attr+'_opt'] = n.df(c)[attr]

    # recalculate storageunit net dispatch
    if not n.df('StorageUnit').empty:
        c = 'StorageUnit'
        n.pnl(c)['p'] = n.pnl(c)['p_dispatch'] - n.pnl(c)['p_store']

    # duals
    if keep_shadowprices == False:
        keep_shadowprices = []

    sp = n.constraints.index
    if isinstance(keep_shadowprices, list):
        sp = sp[sp.isin(keep_shadowprices, level=0)]

    def map_dual(c, attr):
        # If c is a pypsa component name the dual is store at n.pnl(c)
        # or n.df(c). For the second case the index of the constraints have to
        # be a subset of n.df(c).index otherwise the dual is stored at
        # n.duals[c].df
        constraints = get_con(n, c, attr, pop=pop)
        is_pnl = isinstance(constraints, pd.DataFrame)
        # TODO: setting the sign is not very clear
        sign = 1 if 'upper' in attr or attr == 'marginal_price' else -1
        n.dualvalues.at[(c, attr), 'pnl'] = is_pnl
        to_component = c in n.all_components
        if is_pnl:
            n.dualvalues.at[(c, attr), 'in_comp'] = to_component
            duals = constraints.stack().map(sign * constraints_dual).unstack()
            if c not in n.duals and not to_component:
                n.duals[c] = Dict(df=pd.DataFrame(), pnl={})
            pnl = n.pnl(c) if to_component else n.duals[c].pnl
            set_from_frame(pnl, attr, duals)
        else:
            # here to_component can change
            duals = constraints.map(sign * constraints_dual)
            if to_component:
                to_component = (duals.index.isin(n.df(c).index).all())
            n.dualvalues.at[(c, attr), 'in_comp'] = to_component
            if c not in n.duals and not to_component:
                n.duals[c] = Dict(df=pd.DataFrame(), pnl={})
            df = n.df(c) if to_component else n.duals[c].df
            df[attr] = duals

    n.duals = Dict()
    n.dualvalues = pd.DataFrame(index=sp, columns=['in_comp', 'pnl'])
    # extract shadow prices attached to components
    for c, attr in sp:
        map_dual(c, attr)

    #correct prices for snapshot weightings
    n.buses_t.marginal_price.loc[sns] = n.buses_t.marginal_price.loc[sns].divide(n.snapshot_weightings.loc[sns],axis=0)

    # discard remaining if wanted
    if not keep_references:
        for c, attr in n.constraints.index.difference(sp):
            get_con(n, c, attr, pop)

    #load
    if len(n.loads):
        set_from_frame(n.pnl('Load'), 'p', get_as_dense(n, 'Load', 'p_set', sns))

    #clean up vars and cons
    for c in list(n.vars):
        if n.vars[c].df.empty and n.vars[c].pnl == {}: n.vars.pop(c)
    for c in list(n.cons):
        if n.cons[c].df.empty and n.cons[c].pnl == {}: n.cons.pop(c)

    # recalculate injection
    ca = [('Generator', 'p', 'bus' ), ('Store', 'p', 'bus'),
          ('Load', 'p', 'bus'), ('StorageUnit', 'p', 'bus'),
          ('Link', 'p0', 'bus0'), ('Link', 'p1', 'bus1')]
    for i in additional_linkports(n):
        ca.append(('Link', f'p{i}', f'bus{i}'))

    sign = lambda c: n.df(c).sign if 'sign' in n.df(c) else -1 #sign for 'Link'
    n.buses_t.p = pd.concat(
            [n.pnl(c)[attr].mul(sign(c)).rename(columns=n.df(c)[group])
             for c, attr, group in ca], axis=1).groupby(level=0, axis=1).sum()\
            .reindex(columns=n.buses.index, fill_value=0)

    def v_ang_for_(sub):
        buses_i = sub.buses_o
        if len(buses_i) == 1:
            return pd.DataFrame(0, index=sns, columns=buses_i)
        sub.calculate_B_H(skip_pre=True)
        Z = pd.DataFrame(np.linalg.pinv((sub.B).todense()), buses_i, buses_i)
        Z -= Z[sub.slack_bus]
        return n.buses_t.p.reindex(columns=buses_i) @ Z
    n.buses_t.v_ang = (pd.concat([v_ang_for_(sub) for sub in n.sub_networks.obj],
                                  axis=1)
                      .reindex(columns=n.buses.index, fill_value=0))


def network_lopf(n, snapshots=None, solver_name="cbc",
         solver_logfile=None, extra_functionality=None, skip_objective=False,
         extra_postprocessing=None, formulation="kirchhoff",
         keep_references=False, keep_files=False,
         keep_shadowprices=['Bus', 'Line', 'Transformer', 'Link', 'GlobalConstraint'],
         solver_options=None, warmstart=False, store_basis=False,
         solver_dir=None):
    """
    Linear optimal power flow for a group of snapshots.

    Parameters
    ----------
    snapshots : list or index slice
        A list of snapshots to optimise, must be a subset of
        network.snapshots, defaults to network.snapshots
    solver_name : string
        Must be a solver name that pyomo recognises and that is
        installed, e.g. "glpk", "gurobi"
    pyomo : bool, default True
        Whether to use pyomo for building and solving the model, setting
        this to False saves a lot of memory and time.
    solver_logfile : None|string
        If not None, sets the logfile option of the solver.
    solver_options : dictionary
        A dictionary with additional options that get passed to the solver.
        (e.g. {'threads':2} tells gurobi to use only 2 cpus)
    solver_dir : str, default None
        Path to directory where necessary files are written, default None leads
        to the default temporary directory used by tempfile.mkstemp().
    keep_files : bool, default False
        Keep the files that pyomo constructs from OPF problem
        construction, e.g. .lp file - useful for debugging
    formulation : string
        Formulation of the linear power flow equations to use; must be
        one of ["angles","cycles","kirchhoff","ptdf"]
    extra_functionality : callable function
        This function must take two arguments
        `extra_functionality(network,snapshots)` and is called after
        the model building is complete, but before it is sent to the
        solver. It allows the user to
        add/change constraints and add/change the objective function.
    skip_objective : bool, default False
        Skip writing the default objective function. If False, a custom
        objective has to be defined via extra_functionality.
    extra_postprocessing : callable function
        This function must take three arguments
        `extra_postprocessing(network,snapshots,duals)` and is called after
        the model has solved and the results are extracted. It allows the user
        to extract further information about the solution, such as additional
        shadow prices.
    warmstart : bool or string, default False
        Use this to warmstart the optimization. Pass a string which gives
        the path to the basis file. If set to True, a path to
        a basis file must be given in network.basis_fn.
    store_basis : bool, default False
        Whether to store the basis of the optimization results. If True,
        the path to the basis file is saved in network.basis_fn. Note that
        a basis can only be stored if simplex, dual-simplex, or barrier
        *with* crossover is used for solving.
    keep_references : bool, default False
        Keep the references of variable and constraint names withing the
        network. These can be looked up in `n.vars` and `n.cons` after solving.
    keep_shadowprices : bool or list of component names
        Keep shadow prices for all constraints, if set to True. If a list
        is passed the shadow prices will only be parsed for those constraint
        names. Defaults to ['Bus', 'Line', 'GlobalConstraint'].
        After solving, the shadow prices can be retrieved using
        :func:`pypsa.linopt.get_dual` with corresponding name

    """
<<<<<<< HEAD
    supported_solvers = ["cbc", "gurobi", 'glpk', 'scs', 'xpress']
=======
    supported_solvers = ["cbc", "gurobi", 'glpk', 'cplex']
>>>>>>> 8ac706df
    if solver_name not in supported_solvers:
        raise NotImplementedError(f"Solver {solver_name} not in "
                                  f"supported solvers: {supported_solvers}")

    if formulation != "kirchhoff":
        raise NotImplementedError("Only the kirchhoff formulation is supported")

    if n.generators.committable.any():
        logger.warning("Unit commitment is not yet completely implemented for "
        "optimising without pyomo. Thus minimum up time, minimum down time, "
        "start up costs, shut down costs will be ignored.")

    #disable logging because multiple slack bus calculations, keep output clean
    snapshots = _as_snapshots(n, snapshots)
    n.calculate_dependent_values()
    n.determine_network_topology()

    logger.info("Prepare linear problem")
    fdp, problem_fn = prepare_lopf(n, snapshots, keep_files, skip_objective,
                                   extra_functionality, solver_dir)
    fds, solution_fn = mkstemp(prefix='pypsa-solve', suffix='.sol', dir=solver_dir)

    if warmstart == True:
        warmstart = n.basis_fn
        logger.info("Solve linear problem using warmstart")
    else:
        logger.info(f"Solve linear problem using {solver_name.title()} solver")

    solve = eval(f'run_and_read_{solver_name}')
    res = solve(n, problem_fn, solution_fn, solver_logfile,
                solver_options, warmstart, store_basis)

    status, termination_condition, variables_sol, constraints_dual, obj = res

    if not keep_files:
        os.close(fdp); os.remove(problem_fn)
        os.close(fds); os.remove(solution_fn)

    if status == "ok" and termination_condition == "optimal":
        logger.info('Optimization successful. Objective value: {:.2e}'.format(obj))
    elif status == "warning" and termination_condition == "suboptimal":
        logger.warning('Optimization solution is sub-optimal. Objective value: {:.2e}'.format(obj))
    else:
        logger.warning(f'Optimization failed with status {status} and '
                       f'termination condition {termination_condition}')
        return status, termination_condition

    n.objective = obj
    assign_solution(n, snapshots, variables_sol, constraints_dual,
                    keep_references=keep_references,
                    keep_shadowprices=keep_shadowprices)
    gc.collect()

    return status,termination_condition


def ilopf(n, snapshots=None, msq_threshold=0.05, min_iterations=1,
          max_iterations=100, track_iterations=False, **kwargs):
    '''
    Iterative linear optimization updating the line parameters for passive
    AC and DC lines. This is helpful when line expansion is enabled. After each
    sucessful solving, line impedances and line resistance are recalculated
    based on the optimization result. If warmstart is possible, it uses the
    result from the previous iteration to fasten the optimization.

    Parameters
    ----------
    snapshots : list or index slice
        A list of snapshots to optimise, must be a subset of
        network.snapshots, defaults to network.snapshots
    msq_threshold: float, default 0.05
        Maximal mean square difference between optimized line capacity of
        the current and the previous iteration. As soon as this threshold is
        undercut, and the number of iterations is bigger than 'min_iterations'
        the iterative optimization stops
    min_iterations : integer, default 1
        Minimal number of iteration to run regardless whether the msq_threshold
        is already undercut
    max_iterations : integer, default 100
        Maximal numbder of iterations to run regardless whether msq_threshold
        is already undercut
    track_iterations: bool, default False
        If True, the intermediate branch capacities and values of the
        objective function are recorded for each iteration. The values of
        iteration 0 represent the initial state.
    **kwargs
        Keyword arguments of the lopf function which runs at each iteration

    '''

    n.lines['carrier'] = n.lines.bus0.map(n.buses.carrier)
    ext_i = get_extendable_i(n, 'Line')
    typed_i = n.lines.query('type != ""').index
    ext_untyped_i = ext_i.difference(typed_i)
    ext_typed_i = ext_i & typed_i
    base_s_nom = (np.sqrt(3) * n.lines['type'].map(n.line_types.i_nom) *
                  n.lines.bus0.map(n.buses.v_nom))
    n.lines.loc[ext_typed_i, 'num_parallel'] = (n.lines.s_nom/base_s_nom)[ext_typed_i]

    def update_line_params(n, s_nom_prev):
        factor = n.lines.s_nom_opt / s_nom_prev
        for attr, carrier in (('x', 'AC'), ('r', 'DC')):
            ln_i = (n.lines.query('carrier == @carrier').index & ext_untyped_i)
            n.lines.loc[ln_i, attr] /= factor[ln_i]
        ln_i = ext_i & typed_i
        n.lines.loc[ln_i, 'num_parallel'] = (n.lines.s_nom_opt/base_s_nom)[ln_i]

    def msq_diff(n, s_nom_prev):
        lines_err = np.sqrt((s_nom_prev - n.lines.s_nom_opt).pow(2).mean()) / \
                        n.lines['s_nom_opt'].mean()
        logger.info(f"Mean square difference after iteration {iteration} is "
                    f"{lines_err}")
        return lines_err

    def save_optimal_capacities(n, iteration, status):
        for c, attr in pd.Series(nominal_attrs)[n.branch_components].items():
            n.df(c)[f'{attr}_opt_{iteration}'] = n.df(c)[f'{attr}_opt']
        setattr(n, f"status_{iteration}", status)
        setattr(n, f"objective_{iteration}", n.objective)
        n.iteration = iteration


    if track_iterations:
        for c, attr in pd.Series(nominal_attrs)[n.branch_components].items():
            n.df(c)[f'{attr}_opt_0'] = n.df(c)[f'{attr}']
    iteration = 1
    kwargs['store_basis'] = True
    diff = msq_threshold
    while diff >= msq_threshold or iteration < min_iterations:
        if iteration > max_iterations:
            logger.info(f'Iteration {iteration} beyond max_iterations '
                        f'{max_iterations}. Stopping ...')
            break

        s_nom_prev = n.lines.s_nom_opt if iteration else n.lines.s_nom
        kwargs['warmstart'] = bool(iteration and ('basis_fn' in n.__dir__()))
        status, termination_condition = network_lopf(n, snapshots, **kwargs)
        assert status == 'ok', (f'Optimization failed with status {status}'
                                f'and termination {termination_condition}')
        if track_iterations:
            save_optimal_capacities(n, iteration, status)
        update_line_params(n, s_nom_prev)
        diff = msq_diff(n, s_nom_prev)
        iteration += 1
    logger.info('Running last lopf with fixed branches, overwrite p_nom '
                'for links and s_nom for lines')
    ext_links_i = get_extendable_i(n, 'Link')
    n.lines[['s_nom', 's_nom_extendable']] = n.lines['s_nom_opt'], False
    n.links[['p_nom', 'p_nom_extendable']] = n.links['p_nom_opt'], False
    kwargs['warmstart'] = False
    network_lopf(n, snapshots, **kwargs)
    n.lines.loc[ext_i, 's_nom_extendable'] = True
    n.links.loc[ext_links_i, 'p_nom_extendable'] = True<|MERGE_RESOLUTION|>--- conflicted
+++ resolved
@@ -26,14 +26,9 @@
 from .linopt import (linexpr, write_bound, write_constraint, write_objective,
                      set_conref, set_varref, get_con, get_var, join_exprs,
                      run_and_read_cbc, run_and_read_gurobi, run_and_read_glpk,
-<<<<<<< HEAD
-                     run_and_read_xpress,
+                     run_and_read_cplex, run_and_read_xpress,
                      define_constraints, define_variables, define_binaries,
                      align_with_static_component)
-=======
-                     run_and_read_cplex, define_constraints, define_variables,
-                     define_binaries, align_with_static_component)
->>>>>>> 8ac706df
 
 
 import pandas as pd
@@ -891,11 +886,7 @@
         :func:`pypsa.linopt.get_dual` with corresponding name
 
     """
-<<<<<<< HEAD
-    supported_solvers = ["cbc", "gurobi", 'glpk', 'scs', 'xpress']
-=======
-    supported_solvers = ["cbc", "gurobi", 'glpk', 'cplex']
->>>>>>> 8ac706df
+    supported_solvers = ["cbc", "gurobi", 'glpk', 'cplex', 'xpress']
     if solver_name not in supported_solvers:
         raise NotImplementedError(f"Solver {solver_name} not in "
                                   f"supported solvers: {supported_solvers}")
