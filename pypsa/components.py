# -*- coding: utf-8 -*-
"""
Power system components.
"""

<<<<<<< HEAD
=======
from weakref import ref

from pypsa.clustering import ClusteringAccessor
>>>>>>> e7dfa1ea

__author__ = (
    "PyPSA Developers, see https://pypsa.readthedocs.io/en/latest/developers.html"
)
__copyright__ = (
    "Copyright 2015-2024 PyPSA Developers, see https://pypsa.readthedocs.io/en/latest/developers.html, "
    "MIT License"
)
import logging
import os
from collections import namedtuple
from pathlib import Path
from typing import List, Union
from weakref import ref

import geopandas as gpd
import numpy as np
import pandas as pd
import pyproj
import validators
from pyproj import CRS, Transformer
from scipy.sparse import csgraph

from pypsa.clustering import ClusteringAccessor
from pypsa.contingency import calculate_BODF, network_lpf_contingency
from pypsa.descriptors import (
    Dict,
    get_active_assets,
    get_committable_i,
    get_extendable_i,
    get_non_extendable_i,
    get_switchable_as_dense,
)
from pypsa.graph import adjacency_matrix, graph, incidence_matrix
from pypsa.io import (
    _import_components_from_dataframe,
    _import_series_from_dataframe,
    export_to_csv_folder,
    export_to_hdf5,
    export_to_netcdf,
    import_components_from_dataframe,
    import_from_csv_folder,
    import_from_hdf5,
    import_from_netcdf,
    import_from_pandapower_net,
    import_from_pypower_ppc,
    import_series_from_dataframe,
    merge,
)
from pypsa.optimization.optimize import OptimizationAccessor
from pypsa.pf import (
    calculate_B_H,
    calculate_dependent_values,
    calculate_PTDF,
    calculate_Y,
    find_bus_controls,
    find_cycles,
    find_slack_bus,
    network_lpf,
    network_pf,
    sub_network_lpf,
    sub_network_pf,
)
from pypsa.plot import iplot, plot
from pypsa.statistics import StatisticsAccessor

logger = logging.getLogger(__name__)


dir_name = os.path.dirname(__file__)
component_attrs_dir_name = "component_attrs"

standard_types_dir_name = "standard_types"


inf = float("inf")


components = pd.read_csv(os.path.join(dir_name, "components.csv"), index_col=0)

component_attrs = Dict()

for component in components.index:
    file_name = os.path.join(
        dir_name,
        component_attrs_dir_name,
        components.at[component, "list_name"] + ".csv",
    )
    component_attrs[component] = pd.read_csv(file_name, index_col=0, na_values="n/a")

del component


class Basic(object):
    """
    Common to every object.
    """

    name = ""

    def __init__(self, name=""):
        self.name = name

    def __repr__(self):
        return f"{self.__class__.__name__} {self.name}"


class Common(Basic):
    """
    Common to all objects inside Network object.
    """

    network = None

    def __init__(self, network, name=""):
        Basic.__init__(self, name)
        self._network = ref(network)

    @property
    def network(self):
        return self._network()


Component = namedtuple("Component", ["name", "list_name", "attrs", "df", "pnl", "ind"])


class Network(Basic):
    """
    Network container for all buses, one-ports and branches.

    Parameters
    ----------
    import_name : string, Path
        Path to netCDF file, HDF5 .h5 store or folder of CSV files from which to
        import network data. The string could be a URL.
    name : string, default ""
        Network name.
    ignore_standard_types : boolean, default False
        If True, do not read in PyPSA standard types into standard types
        DataFrames.
    override_components : pandas.DataFrame
        If you want to override the standard PyPSA components in
        pypsa.components.components, pass it a DataFrame with index of component
        name and columns of list_name and description, following the format of
        pypsa.components.components. See git repository examples/new_components/.
    override_component_attrs : pypsa.descriptors.Dict of pandas.DataFrame
        If you want to override pypsa.component_attrs, follow its format.
        See git repository examples/new_components/.
    kwargs
        Any remaining attributes to set

    Returns
    -------
    None

    Examples
    --------
    >>> nw1 = pypsa.Network("my_store.h5")
    >>> nw2 = pypsa.Network("/my/folder")
    >>> nw3 = pypsa.Network("https://github.com/PyPSA/PyPSA/raw/master/examples/scigrid-de/scigrid-with-load-gen-trafos.nc")
    """

    _crs = CRS.from_epsg(4326)

    # methods imported from other sub-modules
    import_from_csv_folder = import_from_csv_folder

    export_to_csv_folder = export_to_csv_folder

    import_from_hdf5 = import_from_hdf5

    export_to_hdf5 = export_to_hdf5

    import_from_netcdf = import_from_netcdf

    export_to_netcdf = export_to_netcdf

    import_from_pypower_ppc = import_from_pypower_ppc

    import_from_pandapower_net = import_from_pandapower_net

    merge = merge

    _import_components_from_dataframe = _import_components_from_dataframe
    import_components_from_dataframe = import_components_from_dataframe  # Deprecated

    _import_series_from_dataframe = _import_series_from_dataframe
    import_series_from_dataframe = import_series_from_dataframe  # Deprecated

    lpf = network_lpf

    pf = network_pf

    plot = plot

    iplot = iplot

    calculate_dependent_values = calculate_dependent_values

    lpf_contingency = network_lpf_contingency

    graph = graph

    incidence_matrix = incidence_matrix

    adjacency_matrix = adjacency_matrix

    get_switchable_as_dense = get_switchable_as_dense

    get_extendable_i = get_extendable_i

    get_non_extendable_i = get_non_extendable_i

    get_committable_i = get_committable_i

    get_active_assets = get_active_assets

    def __init__(
        self,
        import_name=None,
        name="",
        ignore_standard_types=False,
        override_components=None,
        override_component_attrs=None,
        **kwargs,
    ):
        # Initialise root logger and set its level, if this has not been done before
        logging.basicConfig(level=logging.INFO)

        from pypsa import __version__ as pypsa_version

        Basic.__init__(self, name)

        # this will be saved on export
        self.pypsa_version = pypsa_version

        self._meta = {}

        self._snapshots = pd.Index(["now"])

        cols = ["objective", "stores", "generators"]
        self._snapshot_weightings = pd.DataFrame(1, index=self.snapshots, columns=cols)

        self._investment_periods = pd.Index([])

        cols = ["objective", "years"]
        self._investment_period_weightings = pd.DataFrame(columns=cols)

        self.optimize = OptimizationAccessor(self)

        self.cluster = ClusteringAccessor(self)

        if override_components is None:
            self.components = components
        else:
            self.components = override_components

        if override_component_attrs is None:
            self.component_attrs = component_attrs
        else:
            self.component_attrs = override_component_attrs

        for c_type in set(self.components.type.unique()):
            if not isinstance(c_type, float):
                setattr(
                    self,
                    c_type + "_components",
                    set(self.components.index[self.components.type == c_type]),
                )

        self.one_port_components = (
            self.passive_one_port_components | self.controllable_one_port_components
        )

        self.branch_components = (
            self.passive_branch_components | self.controllable_branch_components
        )

        self.all_components = set(self.components.index) - {"Network"}

        self.components = Dict(self.components.T.to_dict())

        self.statistics = StatisticsAccessor(self)

        for component in self.components:
            # make copies to prevent unexpected sharing of variables
            attrs = self.component_attrs[component].copy()

            attrs["default"] = attrs.default.astype(object)
            attrs["static"] = attrs["type"] != "series"
            attrs["varying"] = attrs["type"].isin({"series", "static or series"})
            attrs["typ"] = (
                attrs["type"]
                .map(
                    {"boolean": bool, "int": int, "string": str, "geometry": "geometry"}
                )
                .fillna(float)
            )
            attrs["dtype"] = (
                attrs["type"]
                .map(
                    {
                        "boolean": np.dtype(bool),
                        "int": np.dtype(int),
                        "string": np.dtype("O"),
                    }
                )
                .fillna(np.dtype(float))
            )

            bool_b = attrs.type == "boolean"
            if bool_b.any():
                attrs.loc[bool_b, "default"] = attrs.loc[bool_b, "default"].isin(
                    {True, "True"}
                )

            # exclude Network because it's not in a DF and has non-typical attributes
            if component != "Network":
                str_b = attrs.typ == str
                attrs.loc[str_b, "default"] = attrs.loc[str_b, "default"].fillna("")
                for typ in (str, float, int):
                    typ_b = attrs.typ == typ
                    attrs.loc[typ_b, "default"] = attrs.loc[typ_b, "default"].astype(
                        typ
                    )

            self.component_attrs[component] = attrs
            self.components[component]["attrs"] = attrs

        self._build_dataframes()

        if not ignore_standard_types:
            self.read_in_default_standard_types()

        if import_name:
            if not validators.url(str(import_name)):
                import_name = Path(import_name)
            if str(import_name).endswith(".h5"):
                self.import_from_hdf5(import_name)
            elif str(import_name).endswith(".nc"):
                self.import_from_netcdf(import_name)
            elif import_name.is_dir():
                self.import_from_csv_folder(import_name)
            else:
                raise ValueError(
                    f"import_name '{import_name}' is not a valid .h5 file, .nc file or directory."
                )

        for key, value in kwargs.items():
            setattr(self, key, value)

    def __repr__(self):
        header = "PyPSA Network" + (f" '{self.name}'" if self.name else "")
        comps = {
            c.name: f" - {c.name}: {len(c.df)}"
            for c in self.iterate_components()
            if "Type" not in c.name and len(c.df)
        }
        content = "\nComponents:"
        if comps:
            content += "\n" + "\n".join(comps[c] for c in sorted(comps))
        else:
            header = "Empty " + header
            content += " none"
        content += "\n"
        content += f"Snapshots: {len(self.snapshots)}"
        return header + content

    def __add__(self, other):
        """
        Merge all components of two networks.
        """
        self.merge(other)

    def _build_dataframes(self):
        """
        Function called when network is created to build component
        pandas.DataFrames.
        """
        for component in self.all_components:
            attrs = self.components[component]["attrs"]

            static_dtypes = attrs.loc[attrs.static, "dtype"].drop(["name"])

            if component == "Shape":
                df = gpd.GeoDataFrame(
                    {k: gpd.GeoSeries(dtype=d) for k, d in static_dtypes.items()},
                    columns=static_dtypes.index,
                    crs=self.srid,
                )
            else:
                df = pd.DataFrame(
                    {k: pd.Series(dtype=d) for k, d in static_dtypes.items()},
                    columns=static_dtypes.index,
                )

            df.index.name = component
            setattr(self, self.components[component]["list_name"], df)

            # it's currently hard to imagine non-float series,
            # but this could be generalised
            pnl = Dict()
            for k in attrs.index[attrs.varying]:
                df = pd.DataFrame(index=self.snapshots, columns=[], dtype=float)
                df.index.name = "snapshot"
                df.columns.name = component
                pnl[k] = df

            setattr(self, self.components[component]["list_name"] + "_t", pnl)

    def read_in_default_standard_types(self):
        for std_type in self.standard_type_components:
            list_name = self.components[std_type]["list_name"]

            file_name = os.path.join(
                dir_name, standard_types_dir_name, list_name + ".csv"
            )

            self.components[std_type]["standard_types"] = pd.read_csv(
                file_name, index_col=0
            )

            self._import_components_from_dataframe(
                self.components[std_type]["standard_types"], std_type
            )

    def df(self, component_name):
        """
        Return the DataFrame of static components for component_name, i.e.
        network.component_names.

        Parameters
        ----------
        component_name : string

        Returns
        -------
        pandas.DataFrame
        """
        return getattr(self, self.components[component_name]["list_name"])

    def pnl(self, component_name):
        """
        Return the dictionary of DataFrames of varying components for
        component_name, i.e. network.component_names_t.

        Parameters
        ----------
        component_name : string

        Returns
        -------
        dict of pandas.DataFrame
        """
        return getattr(self, self.components[component_name]["list_name"] + "_t")

    @property
    def meta(self):
        """
        Dictionary of the network meta data.
        """
        return self._meta

    @meta.setter
    def meta(self, new):
        if not isinstance(new, (dict, Dict)):
            raise TypeError(f"Meta must be a dictionary, received a {type(new)}")
        self._meta = new

    @property
    def crs(self):
        """
        Coordinate reference system of the network's geometries (n.shapes).
        """
        return self._crs

    @crs.setter
    def crs(self, new):
        """
        Set the coordinate reference system of the network's geometries
        (n.shapes).
        """
        self.shapes.crs = new
        self._crs = self.shapes.crs

    def to_crs(self, new):
        """
        Convert the network's geometries and bus coordinates to a new
        coordinate reference system.
        """
        current = self.crs
        self.shapes.to_crs(new, inplace=True)
        self._crs = self.shapes.crs
        transformer = Transformer.from_crs(current, self.crs)
        self.buses["x"], self.buses["y"] = transformer.transform(
            self.buses["x"], self.buses["y"]
        )

    @property
    def srid(self):
        """
        Spatial reference system identifier of the network's geometries
        (n.shapes).
        """
        return self.crs.to_epsg()

    @srid.setter
    def srid(self, new):
        """
        Set the spatial reference system identifier of the network's geometries
        (n.shapes).
        """
        self.crs = pyproj.CRS.from_epsg(new)

    def set_snapshots(
        self,
        snapshots: Union[List, pd.Index, pd.MultiIndex, pd.DatetimeIndex],
        default_snapshot_weightings: float = 1.0,
        weightings_from_timedelta: bool = False,
    ) -> None:
        """
        Set the snapshots/time steps and reindex all time-dependent data.

        Snapshot weightings, typically representing the hourly length of each snapshot, is filled with the `default_snapshot_weighintgs` value,
        or uses the timedelta of the snapshots if `weightings_from_timedelta` flag is True, and snapshots are of type `pd.DatetimeIndex`.

        This will reindex all components time-dependent DataFrames (:role:`Network.pnl`); NaNs are filled
        with the default value for that quantity.

        Parameters
        ----------
        snapshots : list, pandas.Index, pd.MultiIndex or pd.DatetimeIndex
            All time steps.
        default_snapshot_weightings: float
            The default weight for each snapshot. Defaults to 1.0.
        weightings_from_timedelta: bool
            Wheter to use the timedelta of `snapshots` as `snapshot_weightings` if `snapshots` is of type `pd.DatetimeIndex`.  Defaults to False.

        Returns
        -------
        None
        """
        if isinstance(snapshots, pd.MultiIndex):
            if snapshots.nlevels != 2:
                msg = "Maximally two levels of MultiIndex supported"
                raise ValueError(msg)
            snapshots = snapshots.rename(["period", "timestep"])
            snapshots.name = "snapshot"
            self._snapshots = snapshots
        else:
            self._snapshots = pd.Index(snapshots, name="snapshot")

        self.snapshot_weightings = self.snapshot_weightings.reindex(
            self._snapshots, fill_value=default_snapshot_weightings
        )

        if isinstance(snapshots, pd.DatetimeIndex) and weightings_from_timedelta:
            hours_per_step = (
                snapshots.to_series()
                .diff(periods=1)
                .shift(-1)
                .ffill()  # fill last value by assuming same as the one before
                .apply(lambda x: x.total_seconds() / 3600)
            )
            self._snapshot_weightings = pd.DataFrame(
                {c: hours_per_step for c in self._snapshot_weightings.columns}
            )
        elif not isinstance(snapshots, pd.DatetimeIndex) and weightings_from_timedelta:
            logger.info(
                "Skipping `weightings_from_timedelta` as `snapshots`is not of type `pd.DatetimeIndex`."
            )

        for component in self.all_components:
            pnl = self.pnl(component)
            attrs = self.components[component]["attrs"]

            for k, default in attrs.default[attrs.varying].items():
                if pnl[k].empty:  # avoid expensive reindex operation
                    pnl[k].index = self._snapshots
                else:
                    pnl[k] = pnl[k].reindex(self._snapshots, fill_value=default)

        # NB: No need to rebind pnl to self, since haven't changed it

    snapshots = property(
        lambda self: self._snapshots, set_snapshots, doc="Time steps of the network"
    )

    @property
    def snapshot_weightings(self):
        """
        Weightings applied to each snapshots during the optimization (LOPF).

        * Objective weightings multiply the operational cost in the
          objective function.

        * Generator weightings multiply the impact of all generators
          in global constraints, e.g. multiplier of GHG emmissions.

        * Store weightings define the elapsed hours for the charge, discharge
          standing loss and spillage of storage units and stores in order to
          determine the state of charge.
        """
        return self._snapshot_weightings

    @snapshot_weightings.setter
    def snapshot_weightings(self, df):
        assert df.index.equals(
            self.snapshots
        ), "Weightings not defined for all snapshots."
        if isinstance(df, pd.Series):
            logger.info("Applying weightings to all columns of `snapshot_weightings`")
            df = pd.DataFrame({c: df for c in self._snapshot_weightings.columns})
        self._snapshot_weightings = df

    def set_investment_periods(self, periods):
        """
        Set the investment periods of the network.

        If the network snapshots are a pandas.MultiIndex, the investment periods
        have to be a subset of the first level. If snapshots are a single index,
        they and all time-series are repeated for all periods. This changes
        the network snapshots to be a MultiIndex (inplace operation) with the first
        level being the investment periods and the second level the snapshots.

        Parameters
        ----------
        n : pypsa.Network
        periods : list
            List of periods to be selected/initialized.

        Returns
        -------
        None.
        """
        periods = pd.Index(periods)
        if not (
            pd.api.types.is_integer_dtype(periods)
            and periods.is_unique
            and periods.is_monotonic_increasing
        ):
            raise ValueError(
                "Investment periods are not strictly increasing integers, "
                "which is required for multi-period investment optimisation."
            )
        if isinstance(self.snapshots, pd.MultiIndex):
            if not periods.isin(self.snapshots.unique("period")).all():
                raise ValueError(
                    "Not all investment periods are in level `period` " "of snapshots."
                )
            if len(periods) < len(self.snapshots.unique(level="period")):
                raise NotImplementedError(
                    "Investment periods do not equal first level "
                    "values of snapshots."
                )
        else:
            # Convenience case:
            logger.info(
                "Repeating time-series for each investment period and "
                "converting snapshots to a pandas.MultiIndex."
            )
            names = ["period", "timestep"]
            for component in self.all_components:
                pnl = self.pnl(component)
                attrs = self.components[component]["attrs"]

                for k, default in attrs.default[attrs.varying].items():
                    pnl[k] = pd.concat({p: pnl[k] for p in periods}, names=names)
                    pnl[k].index.name = "snapshot"

            self._snapshots = pd.MultiIndex.from_product(
                [periods, self.snapshots], names=names
            )
            self._snapshots.name = "snapshot"
            self._snapshot_weightings = pd.concat(
                {p: self.snapshot_weightings for p in periods}, names=names
            )
            self._snapshot_weightings.index.name = "snapshot"

        self._investment_periods = periods
        self.investment_period_weightings = self.investment_period_weightings.reindex(
            periods, fill_value=1.0
        ).astype(float)

    investment_periods = property(
        lambda self: self._investment_periods,
        set_investment_periods,
        doc="Investment steps during the optimization.",
    )

    @property
    def investment_period_weightings(self):
        """
        Weightings applied to each investment period during the optimization
        (LOPF).

        * Objective weightings are multiplied with all cost coefficients in the
          objective function of the respective investment period
          (e.g. to include a social discount rate).

        * Years weightings denote the elapsed time until the subsequent investment period
          (e.g. used for global constraints CO2 emissions).
        """
        return self._investment_period_weightings

    @investment_period_weightings.setter
    def investment_period_weightings(self, df):
        assert df.index.equals(
            self.investment_periods
        ), "Weightings not defined for all investment periods."
        if isinstance(df, pd.Series):
            logger.info(
                "Applying weightings to all columns of `investment_period_weightings`"
            )
            df = pd.DataFrame(
                {c: df for c in self._investment_period_weightings.columns}
            )
        self._investment_period_weightings = df

    def add(self, class_name, name, suffix="", **kwargs):
        """
        Add one or multiple components to the network, along with their
        attributes.

        Make sure when adding static attributes as pandas Series that they are indexed
        by names. Make sure when adding time-varying attributes as pandas DataFrames that
        their index is a superset of network.snapshots and their columns are a
        subset of names.

        Any attributes which are not specified will be given the default
        value from :doc:`components`.

        #TODO needs update
        Make sure when adding static attributes as pandas Series that they are indexed
        by names. Make sure when adding time-varying attributes as pandas DataFrames that
        their index is a superset of network.snapshots and their columns are a
        subset of names.

        Any attributes which are not specified will be given the default
        value from :doc:`components`.

        Parameters
        ----------
        class_name : string
            Component class name in ("Bus", "Generator", "Load", "StorageUnit",
            "Store", "ShuntImpedance", "Line", "Transformer", "Link").
        names : string or list-like or pandas.Index
            Component name(s)
        suffix : string, default ''
            All components are named after names with this added suffix. It
            is assumed that all Series and DataFrames are indexed by the original names.
        kwargs
            Component attributes, e.g. x=[0.1, 0.2], can be list, pandas.Series
            of pandas.DataFrame for time-varying

        Returns
        --------
        new_names : pandas.index
            Names of new components (including suffix)
        """
        if class_name not in self.components:
            msg = f"Component class {class_name} not found"
            raise ValueError(msg)

        # Process name/names to pandas.Index of strings and add suffix
        names = pd.Index([name]) if np.isscalar(name) else pd.Index(name)
        names = names.astype(str) + suffix

        # Read kwargs into static and time-varying attributes
        series = {}
        static = {}
        for k, v in kwargs.items():

            # Convert list-like to pandas.Series
            if isinstance(v, (list, tuple)) or (
                isinstance(v, np.ndarray) and v.ndim == 1
            ):
                v = pd.Series(v)

            # Convert nested list-like to pandas.DataFrame
            if isinstance(v, np.ndarray):
                # TODO: This could also included nested lists/tuples
                if v.shape == (len(self.snapshots), len(names)):
                    v = pd.DataFrame(v, index=self.snapshots, columns=names)
                else:
                    msg = (
                        f"Array {k} has shape {v.shape} but expected "
                        f"({len(self.snapshots)}, {len(names)})"
                    )
                    raise ValueError(msg)

            # Read DataFrame data as time-varying attribute (2 dimensions)
            if isinstance(v, pd.DataFrame):
                series[k] = v.rename(columns=lambda i: str(i) + suffix)
            # Read Series data, which can't be static because of different shapes
            # as time-varying attribute
            elif isinstance(v, pd.Series) and len(v) != len(names):
                series[k] = pd.DataFrame(v.values, index=self.snapshots, columns=names)
            # Read Series data as static attribute
            elif isinstance(v, pd.Series) and len(v) == len(names):
                static[k] = v.values
                # TODO: needs warning because it is not clear if it is a static or
                #  time-varying attribute. Previously in madd, it was assumed that it
                #  is a static attribute
            # Read any not sequential data as static attribute
            else:
                static[k] = v

        # TODO also rewirte import components functions
        # Load static attributes as components
        if static:
            static_df = pd.DataFrame(static, index=names)
        else:
            static_df = pd.DataFrame(index=names)
        self._import_components_from_dataframe(static_df, class_name)

        # Load time-varying attributes as components
        for k, v in series.items():
            self._import_series_from_dataframe(v, class_name, k)

        return names

    def remove(
        self,
        class_name: str,
        name: Union[str, int, List[Union[int, str]], pd.Index],
        suffix: str = "",
    ):
        """
        Removes a single component or a list of components from the network.

        Removes it from component DataFrames.

        Parameters
        ----------
        class_name : str
            Component class name
        name : str, int, list-like or pandas.Index
            Component name(s)
        suffix : str, default ''


        Examples
        --------
        >>> n.remove("Line", "my_line 12345")
        >>> n.remove("Line", ["line x", "line y"])
        """
        if class_name not in self.components:
            msg = f"Component class {class_name} not found"
            raise ValueError(msg)

        # Process name/names to pandas.Index of strings and add suffix
        names = pd.Index([name]) if np.isscalar(name) else pd.Index(name)
        names = names.astype(str) + suffix

        # Drop from static components
        cls_df = self.df(class_name)
        cls_df.drop(names, inplace=True)

        # Drop from time-varying components
        pnl = self.pnl(class_name)
        for df in pnl.values():
            df.drop(df.columns.intersection(names), axis=1, inplace=True)

    @deprecated(
        deprecated_in="0.29",
        removed_in="1.0",
        details="Use `network.add` as a drop-in replacement instead.",
    )
    def madd(self, class_name, names, suffix="", **kwargs):
        """
        Add multiple components to the network, along with their attributes.

        `network.madd` is deprecated and will be removed in version 1.0. Use
        `network.add` instead. It can handle both single and multiple addition of
        components.

        Make sure when adding static attributes as pandas Series that they are indexed
        by names. Make sure when adding time-varying attributes as pandas DataFrames that
        their index is a superset of network.snapshots and their columns are a
        subset of names.

        Any attributes which are not specified will be given the default
        value from :doc:`components`.

        Parameters
        ----------
        class_name : string
            Component class name in ("Bus", "Generator", "Load", "StorageUnit",
            "Store", "ShuntImpedance", "Line", "Transformer", "Link").
        names : list-like or pandas.Index
            Component names
        suffix : string, default ''
            All components are named after names with this added suffix. It
            is assumed that all Series and DataFrames are indexed by the original names.
        kwargs
            Component attributes, e.g. x=[0.1, 0.2], can be list, pandas.Series
            of pandas.DataFrame for time-varying

        Returns
        --------
        new_names : pandas.index
            Names of new components (including suffix)

        Examples
        --------

        Short Example:

        >>> network.madd("Load", ["load 1", "load 2"],
        ...        bus=["1", "2"],
        ...        p_set=np.random.rand(len(network.snapshots), 2))

        Long Example:

        >>> import pandas as pd, numpy as np
        >>> buses = range(13)
        >>> snapshots = range(7)
        >>> n = pypsa.Network()
        >>> n.set_snapshots(snapshots)
        >>> n.madd("Bus", buses)
        >>> # add load as numpy array
        >>> n.madd("Load",
        ...        n.buses.index + " load",
        ...        bus=buses,
        ...        p_set=np.random.rand(len(snapshots), len(buses)))
        >>> # add wind availability as pandas DataFrame
        >>> wind = pd.DataFrame(np.random.rand(len(snapshots), len(buses)),
        ...        index=n.snapshots,
        ...        columns=buses)
        >>> #use a suffix to avoid boilerplate to rename everything
        >>> n.madd("Generator",
        ...        buses,
        ...        suffix=' wind',
        ...        bus=buses,
        ...        p_nom_extendable=True,
        ...        capital_cost=1e5,
        ...        p_max_pu=wind)
        """
        return self.add(class_name=class_name, name=names, suffix=suffix, **kwargs)

    @deprecated(
        deprecated_in="0.29",
        removed_in="1.0",
        details="Use `network.remove` as a drop-in replacement instead.",
    )
    def mremove(self, class_name, names):
        """
        Removes multiple components from the network.

        `network.mremove` is deprecated and will be removed in version 1.0. Use
        `network.remove` instead. It can handle both single and multiple removal of
        components.

        Removes them from component DataFrames.

        Parameters
        ----------
        class_name : string
            Component class name
        name : list-like
            Component names

        Examples
        --------
        >>> network.mremove("Line", ["line x", "line y"])
        """
        self.remove(class_name=class_name, name=names)

    def _retrieve_overridden_components(self):
        components_index = list(self.components.keys())

        cols = ["list_name", "description", "type"]

        override_components = pd.DataFrame(
            [[self.components[i][c] for c in cols] for i in components_index],
            columns=cols,
            index=components_index,
        )

        override_component_attrs = Dict(
            {i: self.component_attrs[i].copy() for i in components_index}
        )

        return override_components, override_component_attrs

    def copy(
        self,
        with_time=True,
        snapshots=None,
        investment_periods=None,
        ignore_standard_types=False,
    ):
        """
        Returns a deep copy of the Network object with all components and time-
        dependent data.

        Returns
        --------
        network : pypsa.Network

        Parameters
        ----------
        with_time : boolean, default True
            Copy snapshots and time-varying network.component_names_t data too.
        snapshots : list or index slice
            A list of snapshots to copy, must be a subset of
            network.snapshots, defaults to network.snapshots
        ignore_standard_types : boolean, default False
            Ignore the PyPSA standard types.

        Examples
        --------
        >>> network_copy = network.copy()
        """
        (
            override_components,
            override_component_attrs,
        ) = self._retrieve_overridden_components()

        network = self.__class__(
            ignore_standard_types=ignore_standard_types,
            override_components=override_components,
            override_component_attrs=override_component_attrs,
        )

        other_comps = sorted(self.all_components - {"Bus", "Carrier"})
        for component in self.iterate_components(["Bus", "Carrier"] + other_comps):
            df = component.df
            # drop the standard types to avoid them being read in twice
            if (
                not ignore_standard_types
                and component.name in self.standard_type_components
            ):
                df = component.df.drop(
                    network.components[component.name]["standard_types"].index
                )

            _import_components_from_dataframe(network, df, component.name)

        if with_time:
            if snapshots is None:
                snapshots = self.snapshots
            if investment_periods is None:
                investment_periods = self.investment_period_weightings.index
            network.set_snapshots(snapshots)
            if not investment_periods.empty:
                network.set_investment_periods(investment_periods)
            for component in self.iterate_components():
                pnl = getattr(network, component.list_name + "_t")
                for k in component.pnl.keys():
                    pnl[k] = component.pnl[k].loc[snapshots].copy()
            network.snapshot_weightings = self.snapshot_weightings.loc[snapshots].copy()
            network.investment_period_weightings = (
                self.investment_period_weightings.loc[investment_periods].copy()
            )

        # catch all remaining attributes of network
        for attr in ["name", "srid"]:
            setattr(network, attr, getattr(self, attr))

        return network

    def __getitem__(self, key):
        """
        Returns a shallow slice of the Network object containing only the
        selected buses and all the connected components.

        Parameters
        ----------
        key : indexer or tuple of indexer
            If only one indexer is provided it is used in the .loc
            indexer of the buses dataframe (refer also to the help for
            pd.DataFrame.loc). If a tuple of two indexers are provided,
            the first one is used to slice snapshots and the second
            one buses.

        Returns
        --------
        network : pypsa.Network

        Examples
        --------
        >>> sub_network_0 = network[network.buses.sub_network = "0"]

        >>> sub_network_0_with_only_10_snapshots = network[:10, network.buses.sub_network = "0"]
        """
        if isinstance(key, tuple):
            time_i, key = key
        else:
            time_i = slice(None)

        (
            override_components,
            override_component_attrs,
        ) = self._retrieve_overridden_components()
        n = self.__class__(
            override_components=override_components,
            override_component_attrs=override_component_attrs,
        )
        n._import_components_from_dataframe(
            pd.DataFrame(self.buses.loc[key]).assign(sub_network=""), "Bus"
        )
        buses_i = n.buses.index

        rest_components = (
            self.all_components
            - self.standard_type_components
            - self.one_port_components
            - self.branch_components
        )
        for c in rest_components - {"Bus", "SubNetwork"}:
            n._import_components_from_dataframe(pd.DataFrame(self.df(c)), c)

        for c in self.standard_type_components:
            df = self.df(c).drop(self.components[c]["standard_types"].index)
            n._import_components_from_dataframe(pd.DataFrame(df), c)

        for c in self.one_port_components:
            df = self.df(c).loc[lambda df: df.bus.isin(buses_i)]
            n._import_components_from_dataframe(pd.DataFrame(df), c)

        for c in self.branch_components:
            df = self.df(c).loc[
                lambda df: df.bus0.isin(buses_i) & df.bus1.isin(buses_i)
            ]
            n._import_components_from_dataframe(pd.DataFrame(df), c)

        n.set_snapshots(self.snapshots[time_i])
        for c in self.all_components:
            i = n.df(c).index
            try:
                npnl = n.pnl(c)
                pnl = self.pnl(c)

                for k in pnl:
                    npnl[k] = pnl[k].loc[time_i, i.intersection(pnl[k].columns)]
            except AttributeError:
                pass

        # catch all remaining attributes of network
        for attr in ["name", "_crs"]:
            setattr(n, attr, getattr(self, attr))

        n.snapshot_weightings = self.snapshot_weightings.loc[time_i]

        return n

    # beware, this turns bools like s_nom_extendable into objects because of
    # presence of links without s_nom_extendable
    def branches(self):
        return pd.concat(
            (self.df(c) for c in self.branch_components),
            keys=self.branch_components,
            sort=True,
            names=["component", "name"],
        )

    def passive_branches(self):
        return pd.concat(
            (self.df(c) for c in self.passive_branch_components),
            keys=self.passive_branch_components,
            sort=True,
        )

    def controllable_branches(self):
        return pd.concat(
            (self.df(c) for c in self.controllable_branch_components),
            keys=self.controllable_branch_components,
            sort=True,
        )

    def determine_network_topology(
        self, investment_period=None, skip_isolated_buses=False
    ):
        """
        Build sub_networks from topology.

        For the default case investment_period=None, it is not taken
        into account whether the branch components are active (based on
        build_year and lifetime). If the investment_period is specified,
        the network topology is determined on the basis of the active
        branches.
        """
        adjacency_matrix = self.adjacency_matrix(
            branch_components=self.passive_branch_components,
            investment_period=investment_period,
        )
        n_components, labels = csgraph.connected_components(
            adjacency_matrix, directed=False
        )

        # remove all old sub_networks
        for sub_network in self.sub_networks.index:
            obj = self.sub_networks.at[sub_network, "obj"]
            self.remove("SubNetwork", sub_network)
            del obj

        for i in np.arange(n_components):
            # index of first bus
            buses_i = (labels == i).nonzero()[0]

            if skip_isolated_buses and (len(buses_i) == 1):
                continue

            carrier = self.buses.carrier.iat[buses_i[0]]

            if carrier not in ["AC", "DC"] and len(buses_i) > 1:
                logger.warning(
                    f"Warning, sub network {i} is not electric but "
                    "contains multiple buses\nand branches. Passive "
                    "flows are not allowed for non-electric networks!"
                )

            if (self.buses.carrier.iloc[buses_i] != carrier).any():
                logger.warning(
                    f"Warning, sub network {i} contains buses with "
                    "mixed carriers! Value counts:"
                    f"\n{self.buses.carrier.iloc[buses_i].value_counts()}"
                )

            self.add("SubNetwork", i, carrier=carrier)

        # add objects
        self.sub_networks["obj"] = [
            SubNetwork(self, name) for name in self.sub_networks.index
        ]

        self.buses.loc[:, "sub_network"] = labels.astype(str)

        for c in self.iterate_components(self.passive_branch_components):
            c.df["sub_network"] = c.df.bus0.map(self.buses["sub_network"])

            if investment_period is not None:
                active = get_active_assets(self, c.name, investment_period)
                # set non active assets to NaN
                c.df.loc[~active, "sub_network"] = np.nan

        for sub in self.sub_networks.obj:
            find_cycles(sub)
            sub.find_bus_controls()

    def iterate_components(self, components=None, skip_empty=True):
        if components is None:
            components = self.all_components

        return (
            Component(
                name=c,
                list_name=self.components[c]["list_name"],
                attrs=self.components[c]["attrs"],
                df=self.df(c),
                pnl=self.pnl(c),
                ind=None,
            )
            for c in components
            if not (skip_empty and self.df(c).empty)
        )

    def consistency_check(self, check_dtypes=False):
        """
        Checks the network for consistency; e.g. that all components are
        connected to existing buses and that no impedances are singular.

        Prints warnings if anything is potentially inconsistent.

        Examples
        --------
        >>> network.consistency_check()
        """
        # TODO: Check for bidirectional links with efficiency < 1.
        # TODO: Warn if any ramp limits are 0.

        self.calculate_dependent_values()

        def bus_columns(df):
            return df.columns[df.columns.str.startswith("bus")]

        # check for unknown buses
        for c in self.iterate_components():
            for attr in bus_columns(c.df):
                missing = ~c.df[attr].isin(self.buses.index)
                # if bus2, bus3... contain empty strings do not warn
                if c.name in self.branch_components:
                    if int(attr[-1]) > 1:
                        missing &= c.df[attr] != ""
                if missing.any():
                    msg = "The following %s have %s which are not defined:\n%s"
                    logger.warning(msg, c.list_name, attr, c.df.index[missing])

        # check for disconnected buses
        connected_buses = set()
        for c in self.iterate_components():
            for attr in bus_columns(c.df):
                connected_buses.update(c.df[attr])

        disconnected_buses = set(self.buses.index) - connected_buses
        if disconnected_buses:
            msg = "The following buses have no attached components, which can break the lopf:\n%s"
            logger.warning(msg, disconnected_buses)

        for c in self.iterate_components(self.passive_branch_components):
            for attr in ["x", "r"]:
                bad = c.df[attr] == 0
                if bad.any():
                    msg = (
                        "The following %s have zero %s, which "
                        "could break the linear load flow:\n%s"
                    )
                    logger.warning(msg, c.list_name, attr, c.df.index[bad])

        for c in self.iterate_components({"Transformer"}):
            bad = c.df["s_nom"] == 0
            if bad.any():
                logger.warning(
                    "The following %s have zero s_nom, which is used "
                    "to define the impedance and will thus break "
                    "the load flow:\n%s",
                    c.list_name,
                    c.df.index[bad],
                )

        for c in self.iterate_components():
            for attr in c.attrs.index[c.attrs.varying & c.attrs.static]:
                attr_df = c.pnl[attr]

                diff = attr_df.columns.difference(c.df.index)
                if len(diff):
                    logger.warning(
                        "The following %s have time series defined "
                        "for attribute %s in network.%s_t, but are "
                        "not defined in network.%s:\n%s",
                        c.list_name,
                        attr,
                        c.list_name,
                        c.list_name,
                        diff,
                    )

                if not self.snapshots.equals(attr_df.index):
                    logger.warning(
                        "The index of the time-dependent Dataframe for attribute "
                        "%s of network.%s_t is not aligned with network snapshots",
                        attr,
                        c.list_name,
                    )

        static_attrs = ["p_nom", "s_nom", "e_nom"]
        varying_attrs = ["p_max_pu", "e_max_pu"]
        for c in self.iterate_components(self.all_components - {"TransformerType"}):
            varying_attr = c.attrs.query("varying").index.intersection(varying_attrs)
            static_attr = c.attrs.query("static").index.intersection(static_attrs)

            if len(static_attr):
                attr = static_attr[0]
                bad = c.df[attr + "_max"] < c.df[attr + "_min"]
                if bad.any():
                    logger.warning(
                        "The following %s have smaller maximum than "
                        "minimum expansion limit which can lead to "
                        "infeasibilty:\n%s",
                        c.list_name,
                        c.df.index[bad],
                    )

                attr = static_attr[0]
                for col in [attr + "_min", attr + "_max"]:
                    if c.df[col][c.df[attr + "_extendable"]].isnull().any():
                        logger.warning(
                            "Encountered nan's in column %s of component '%s'.",
                            col,
                            c.name,
                        )

            if len(varying_attr):
                attr = varying_attr[0][0]
                max_pu = self.get_switchable_as_dense(c.name, attr + "_max_pu")
                min_pu = self.get_switchable_as_dense(c.name, attr + "_min_pu")

                # check for NaN values:
                if max_pu.isnull().values.any():
                    for col in max_pu.columns[max_pu.isnull().any()]:
                        logger.warning(
                            "The attribute %s of element %s of %s has "
                            "NaN values for the following snapshots:\n%s",
                            attr + "_max_pu",
                            col,
                            c.list_name,
                            max_pu.index[max_pu[col].isnull()],
                        )
                if min_pu.isnull().values.any():
                    for col in min_pu.columns[min_pu.isnull().any()]:
                        logger.warning(
                            "The attribute %s of element %s of %s has "
                            "NaN values for the following snapshots:\n%s",
                            attr + "_min_pu",
                            col,
                            c.list_name,
                            min_pu.index[min_pu[col].isnull()],
                        )

                # check for infinite values
                if np.isinf(max_pu).values.any():
                    for col in max_pu.columns[np.isinf(max_pu).any()]:
                        logger.warning(
                            "The attribute %s of element %s of %s has "
                            "infinite values for the following snapshots:\n%s",
                            attr + "_max_pu",
                            col,
                            c.list_name,
                            max_pu.index[np.isinf(max_pu[col])],
                        )
                if np.isinf(min_pu).values.any():
                    for col in min_pu.columns[np.isinf(min_pu).any()]:
                        logger.warning(
                            "The attribute %s of element %s of %s has "
                            "infinite values for the following snapshots:\n%s",
                            attr + "_min_pu",
                            col,
                            c.list_name,
                            min_pu.index[np.isinf(min_pu[col])],
                        )

                diff = max_pu - min_pu
                diff = diff[diff < 0].dropna(axis=1, how="all")
                for col in diff.columns:
                    logger.warning(
                        "The element %s of %s has a smaller maximum "
                        "than minimum operational limit which can "
                        "lead to infeasibility for the following snapshots:\n%s",
                        col,
                        c.list_name,
                        diff[col].dropna().index,
                    )

            if c.name in {"Generator", "Link"}:
                committables = self.get_committable_i(c.name)
                extendables = self.get_extendable_i(c.name)
                intersection = committables.intersection(extendables)
                if not intersection.empty:
                    logger.warning(
                        "Assets can only be committable or extendable. Found "
                        f"assets in component {c} which are both:"
                        f"\n\n\t{', '.join(intersection)}"
                    )

            if c.name in {"Generator"}:
                bad_uc_gens = c.df.index[
                    c.df.committable
                    & (c.df.up_time_before > 0)
                    & (c.df.down_time_before > 0)
                ]
                if not bad_uc_gens.empty:
                    logger.warning(
                        "The following committable generators were both up and down"
                        f" before the simulation: {bad_uc_gens}."
                        " This could cause an infeasibility."
                    )

        # check all dtypes of component attributes

        if check_dtypes:
            for c in self.iterate_components():
                # first check static attributes

                dtypes_soll = c.attrs.loc[c.attrs["static"], "dtype"].drop("name")
                unmatched = c.df.dtypes[dtypes_soll.index] != dtypes_soll

                if unmatched.any():
                    logger.warning(
                        "The following attributes of the dataframe %s "
                        "have the wrong dtype:\n%s\n"
                        "They are:\n%s\nbut should be:\n%s",
                        c.list_name,
                        unmatched.index[unmatched],
                        c.df.dtypes[dtypes_soll.index[unmatched]],
                        dtypes_soll[unmatched],
                    )

                # now check varying attributes

                types_soll = c.attrs.loc[c.attrs["varying"], ["typ", "dtype"]]

                for attr, typ, dtype in types_soll.itertuples():
                    if c.pnl[attr].empty:
                        continue

                    unmatched = c.pnl[attr].dtypes != dtype

                    if unmatched.any():
                        logger.warning(
                            "The following columns of time-varying attribute "
                            "%s in %s_t have the wrong dtype:\n%s\n"
                            "They are:\n%s\nbut should be:\n%s",
                            attr,
                            c.list_name,
                            unmatched.index[unmatched],
                            c.pnl[attr].dtypes[unmatched],
                            typ,
                        )

        constraint_periods = set(
            self.global_constraints.investment_period.dropna().unique()
        )
        if isinstance(self.snapshots, pd.MultiIndex):
            if not constraint_periods.issubset(self.snapshots.unique("period")):
                raise ValueError(
                    "The global constraints contain investment periods which are "
                    "not in the set of optimized snapshots."
                )
        else:
            if constraint_periods:
                raise ValueError(
                    "The global constraints contain investment periods but snapshots are "
                    "not multi-indexed."
                )

        shape_components = self.shapes.component.unique()
        for c in set(shape_components) & set(self.all_components):
            geos = self.shapes.query("component == @c")
            not_included = geos.index[~geos.idx.isin(self.df(c).index)]

            if not not_included.empty:
                logger.warning(
                    f"The following shapes are related to component {c} and have"
                    f" idx values that are not included in the component's index:\n"
                    f"{not_included}"
                )


class SubNetwork(Common):
    """
    Connected network of electric buses (AC or DC) with passive flows or
    isolated non-electric buses.

    Generated by network.determine_network_topology().
    """

    list_name = "sub_networks"

    lpf = sub_network_lpf

    pf = sub_network_pf

    find_bus_controls = find_bus_controls

    find_slack_bus = find_slack_bus

    calculate_Y = calculate_Y

    calculate_PTDF = calculate_PTDF

    calculate_B_H = calculate_B_H

    calculate_BODF = calculate_BODF

    graph = graph

    incidence_matrix = incidence_matrix

    adjacency_matrix = adjacency_matrix

    def buses_i(self):
        return self.network.buses.index[self.network.buses.sub_network == self.name]

    def lines_i(self):
        return self.network.lines.index[self.network.lines.sub_network == self.name]

    def transformers_i(self):
        return self.network.transformers.index[
            self.network.transformers.sub_network == self.name
        ]

    def branches_i(self):
        types = []
        names = []
        for c in self.iterate_components(self.network.passive_branch_components):
            types += len(c.ind) * [c.name]
            names += list(c.ind)
        return pd.MultiIndex.from_arrays([types, names], names=("type", "name"))

    def branches(self):
        branches = self.network.passive_branches()
        return branches[branches.sub_network == self.name]

    def generators_i(self):
        sub_networks = self.network.generators.bus.map(self.network.buses.sub_network)
        return self.network.generators.index[sub_networks == self.name]

    def loads_i(self):
        sub_networks = self.network.loads.bus.map(self.network.buses.sub_network)
        return self.network.loads.index[sub_networks == self.name]

    def shunt_impedances_i(self):
        sub_networks = self.network.shunt_impedances.bus.map(
            self.network.buses.sub_network
        )
        return self.network.shunt_impedances.index[sub_networks == self.name]

    def storage_units_i(self):
        sub_networks = self.network.storage_units.bus.map(
            self.network.buses.sub_network
        )
        return self.network.storage_units.index[sub_networks == self.name]

    def stores_i(self):
        sub_networks = self.network.stores.bus.map(self.network.buses.sub_network)
        return self.network.stores.index[sub_networks == self.name]

    def buses(self):
        return self.network.buses.loc[self.buses_i()]

    def generators(self):
        return self.network.generators.loc[self.generators_i()]

    def loads(self):
        return self.network.loads.loc[self.loads_i()]

    def shunt_impedances(self):
        return self.network.shunt_impedances.loc[self.shunt_impedances_i()]

    def storage_units(self):
        return self.network.storage_units.loc[self.storage_units_i()]

    def iterate_components(self, components=None, skip_empty=True):
        """
        Iterate over components of the subnetwork and extract corresponding
        data.

        Parameters
        ----------
        components : list-like, optional
            List of components ('Generator', 'Line', etc.) to iterate over,
            by default None
        skip_empty : bool, optional
            Whether to skip a components with no assigned assets,
            by default True

        Yields
        ------
        Component
            Container for component data. See Component class for details.
        """
        for c in self.network.iterate_components(
            components=components, skip_empty=False
        ):
            ind = getattr(self, c.list_name + "_i")()
            pnl = Dict()
            for k, v in c.pnl.items():
                pnl[k] = v[ind.intersection(v.columns)]
            c = Component(c.name, c.list_name, c.attrs, c.df.loc[ind], pnl, ind)
            if not (skip_empty and len(ind) == 0):
                yield c<|MERGE_RESOLUTION|>--- conflicted
+++ resolved
@@ -2,13 +2,6 @@
 """
 Power system components.
 """
-
-<<<<<<< HEAD
-=======
-from weakref import ref
-
-from pypsa.clustering import ClusteringAccessor
->>>>>>> e7dfa1ea
 
 __author__ = (
     "PyPSA Developers, see https://pypsa.readthedocs.io/en/latest/developers.html"
@@ -18,12 +11,14 @@
     "MIT License"
 )
 import logging
+from weakref import ref
+from pypsa.clustering import ClusteringAccessor
 import os
 from collections import namedtuple
 from pathlib import Path
 from typing import List, Union
-from weakref import ref
-
+
+from deprecation import deprecated
 import geopandas as gpd
 import numpy as np
 import pandas as pd
@@ -32,7 +27,6 @@
 from pyproj import CRS, Transformer
 from scipy.sparse import csgraph
 
-from pypsa.clustering import ClusteringAccessor
 from pypsa.contingency import calculate_BODF, network_lpf_contingency
 from pypsa.descriptors import (
     Dict,
@@ -781,7 +775,6 @@
         series = {}
         static = {}
         for k, v in kwargs.items():
-
             # Convert list-like to pandas.Series
             if isinstance(v, (list, tuple)) or (
                 isinstance(v, np.ndarray) and v.ndim == 1
