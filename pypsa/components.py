--- conflicted
+++ resolved
@@ -1,5 +1,3 @@
-<<<<<<< HEAD
-# -*- coding: utf-8 -*-
 """
 Power system components.
 """
@@ -11,14 +9,9 @@
     "Copyright 2015-2024 PyPSA Developers, see https://pypsa.readthedocs.io/en/latest/developers.html, "
     "MIT License"
 )
-=======
-"""Power system components."""
 
 import copy
->>>>>>> 066a7895
 import logging
-from weakref import ref
-from pypsa.clustering import ClusteringAccessor
 import os
 import warnings
 from collections import namedtuple
@@ -27,12 +20,12 @@
 from typing import Union
 from weakref import ref
 
-from deprecation import deprecated
 import geopandas as gpd
 import numpy as np
 import pandas as pd
 import pyproj
 import validators
+from deprecation import deprecated
 from pyproj import CRS, Transformer
 from scipy.sparse import csgraph
 
@@ -838,16 +831,15 @@
             of pandas.DataFrame for time-varying
 
         Returns
-        --------
-<<<<<<< HEAD
+        -------
         new_names : pandas.index
             Names of new components (including suffix)
-=======
+
+        Examples
+        --------
         >>> network.add("Bus", "my_bus_0")
         >>> network.add("Bus", "my_bus_1", v_nom=380)
         >>> network.add("Line", "my_line_name", bus0="my_bus_0", bus1="my_bus_1", length=34, r=2, x=4)
-
->>>>>>> 066a7895
         """
         if class_name not in self.components:
             msg = f"Component class {class_name} not found"
@@ -879,7 +871,6 @@
                     )
                     raise ValueError(msg)
 
-<<<<<<< HEAD
             # Read DataFrame data as time-varying attribute (2 dimensions)
             if isinstance(v, pd.DataFrame):
                 series[k] = v.rename(columns=lambda i: str(i) + suffix)
@@ -896,16 +887,6 @@
             # Read any not sequential data as static attribute
             else:
                 static[k] = v
-=======
-        # This guarantees that the correct attribute type is maintained
-        obj_df = pd.DataFrame(
-            data=[static_attrs.default], index=[name], columns=static_attrs.index
-        )
-
-        # Remove all NaN columns before concatenating
-        obj_df = obj_df.dropna(axis=1, how="all")
-        new_df = pd.concat([cls_df, obj_df], sort=False)
->>>>>>> 066a7895
 
         # TODO also rewirte import components functions
         # Load static attributes as components
@@ -924,7 +905,7 @@
     def remove(
         self,
         class_name: str,
-        name: Union[str, int, List[Union[int, str]], pd.Index],
+        name: Union[str, int, Collection[Union[int, str]], pd.Index],
         suffix: str = "",
     ):
         """
@@ -943,13 +924,8 @@
 
         Examples
         --------
-<<<<<<< HEAD
         >>> n.remove("Line", "my_line 12345")
         >>> n.remove("Line", ["line x", "line y"])
-=======
-        >>> network.remove("Line", "my_line 12345")
-
->>>>>>> 066a7895
         """
         if class_name not in self.components:
             msg = f"Component class {class_name} not found"
