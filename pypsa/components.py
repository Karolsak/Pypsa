--- conflicted
+++ resolved
@@ -23,7 +23,6 @@
 import pandas as pd
 import pyproj
 import validators
-import xarray as xr
 from pyproj import CRS, Transformer
 from scipy.sparse import csgraph
 
@@ -1950,31 +1949,6 @@
             [list(self.scenarios), snapshots], names=["scenario", "snapshot"]
         )
         super().set_snapshots(snapshots)
-<<<<<<< HEAD
-=======
-        self._reindex_snapshots()
-        self._reindex_time_dependent_data()
-
-    # Adapt Network methods
-    # ------------------------
-    def df(self, component_name: str) -> Dict[str, pd.DataFrame] | pd.DataFrame:
-        """
-        Return the dictionary of DataFrames or a single DataFrame of static components for component_name.
-
-        Parameters
-        ----------
-        component_name : string
-
-        Returns
-        -------
-        Dict[str, pandas.DataFrame] or pandas.DataFrame
-        """
-        try:
-            return getattr(self, self.components[component_name]["list_name"])
-        except AttributeError:
-            # If the attribute doesn't exist, return an empty DataFrame
-            return pd.DataFrame()
->>>>>>> c102ff17
 
     def __repr__(self) -> str:
         header = "PyPSA StochasticNetwork \U0001f500" + (
