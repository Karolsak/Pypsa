--- conflicted
+++ resolved
@@ -11,17 +11,13 @@
     "MIT License"
 )
 
-<<<<<<< HEAD
-import logging
 
 from deprecation import deprecated
 
-logger = logging.getLogger(__name__)
-
-=======
->>>>>>> e7dfa1ea
+
 import json
 import logging
+
 import math
 import os
 from glob import glob
@@ -43,11 +39,8 @@
 except ImportError:
     has_xarray = False
 
-<<<<<<< HEAD
-=======
 logger = logging.getLogger(__name__)
 
->>>>>>> e7dfa1ea
 # for the writable data directory follow the XDG guidelines
 # https://standards.freedesktop.org/basedir-spec/basedir-spec-latest.html
 _writable_dir = os.path.join(os.path.expanduser("~"), ".local", "share")
