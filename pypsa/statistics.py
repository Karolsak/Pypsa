"""
Statistics Accessor.
"""

import logging
from functools import wraps
from inspect import signature

import pandas as pd
from deprecation import deprecated

from pypsa.descriptors import nominal_attrs

logger = logging.getLogger(__name__)


def get_carrier(n, c, nice_names=True):
    """
    Get the nice carrier names for a component.
    """
    df = n.df(c)
    fall_back = pd.Series("", index=df.index)
    carrier_series = df.get("carrier", fall_back).rename("carrier")
    if nice_names:
        carrier_series = carrier_series.replace(
            n.carriers.nice_name[lambda ds: ds != ""]
        ).replace("", "-")
    return carrier_series


def get_bus_and_carrier(n, c, port="", nice_names=True):
    """
    Get the buses and nice carrier names for a component.
    """
    bus = f"bus{port}"
    return [n.df(c)[bus].rename("bus"), get_carrier(n, c, nice_names=nice_names)]


def get_bus_unit_and_carrier(n, c, port="", nice_names=True):
    """
    Get the buses and nice carrier names for a component.
    """
    bus = f"bus{port}"
    return [
        n.df(c)[bus].rename("bus"),
        n.df(c)[bus].map(n.buses.unit).rename("unit"),
        get_carrier(n, c, nice_names=nice_names),
    ]


def get_name_bus_and_carrier(n, c, port="", nice_names=True):
    """
    Get the name, buses and nice carrier names for a component.
    """
    return [
        n.df(c).index.to_series().rename("name"),
        *get_bus_and_carrier(n, c, port, nice_names=nice_names),
    ]


def get_country_and_carrier(n, c, port="", nice_names=True):
    """
    Get component country and carrier.
    """
    bus = f"bus{port}"
    bus, carrier = get_bus_and_carrier(n, c, port, nice_names=nice_names)
    country = bus.map(n.buses.country).rename("country")
    return [country, carrier]


def get_bus_and_carrier_and_bus_carrier(n, c, port="", nice_names=True):
    """
    Get component's carrier, bus and bus carrier in one combined list.

    Used for MultiIndex in energy balance.
    """
    bus_and_carrier = get_bus_and_carrier(n, c, port, nice_names=nice_names)
    bus_carrier = bus_and_carrier[0].map(n.buses.carrier).rename("bus_carrier")
    return [*bus_and_carrier, bus_carrier]


def get_carrier_and_bus_carrier(n, c, port="", nice_names=True):
    """
    Get component carrier and bus carrier in one combined list.
    """
    bus, carrier = get_bus_and_carrier(n, c, port, nice_names=nice_names)
    bus_carrier = bus.map(n.buses.carrier).rename("bus_carrier")
    return [carrier, bus_carrier]


def get_operation(n, c):
    """
    Get the operation time series of a component.
    """
    if c in n.branch_components:
        return n.pnl(c).p0
    elif c == "Store":
        return n.pnl(c).e
    else:
        return n.pnl(c).p


def get_weightings(n, c):
    """
    Get the relevant snapshot weighting for a component.
    """
    if c == "Generator":
        return n.snapshot_weightings["generators"]
    elif c in ["StorageUnit", "Store"]:
        return n.snapshot_weightings["stores"]
    else:
        return n.snapshot_weightings["objective"]


# TODO: remove in 0.29
@deprecated(deprecated_in="0.28", removed_in="0.29")
def get_ports(n, c):
    """
    Get a list of existent ports of a component.
    """
    return [col[3:] for col in n.df(c) if col.startswith("bus")]


def port_efficiency(n, c, port=""):
    if port == "":
        efficiency = 1
    elif port == "0":
        efficiency = -1
    elif port == "1":
        efficiency = n.df(c).get("efficiency", 1)
    else:
        efficiency = n.df(c).get(f"efficiency{port}", 1)
    return efficiency


def get_transmission_branches(n, bus_carrier=None):
    """
    Get the list of assets which transport between buses of the carrier
    `bus_carrier`.
    """
    index = {}
    for c in n.branch_components:
        bus_map = n.df(c).filter(like="bus").apply(lambda ds: ds.map(n.buses.carrier))
        if isinstance(bus_carrier, str):
            bus_carrier = [bus_carrier]
        elif bus_carrier is None:
            bus_carrier = n.buses.carrier.unique()
        res = set()
        for carrier in bus_carrier:
            res |= set(
                bus_map.eq(carrier).astype(int).sum(axis=1)[lambda ds: ds > 1].index
            )
        index[c] = pd.Index(res)
    return pd.MultiIndex.from_tuples(
        [(c, i) for c, idx in index.items() for i in idx], names=["component", "name"]
    )


def get_transmission_carriers(n, bus_carrier=None):
    """
    Get the carriers which transport between buses of the carrier
    `bus_carrier`.
    """
    branches = get_transmission_branches(n, bus_carrier)
    carriers = {}
    for c in branches.unique(0):
        idx = branches[branches.get_loc(c)].get_level_values(1)
        carriers[c] = n.df(c).carrier[idx].unique()
    return pd.MultiIndex.from_tuples(
        [(c, i) for c, idx in carriers.items() for i in idx],
        names=["component", "name"],
    )


def get_grouping(n, c, groupby, port=None, nice_names=False) -> [pd.Series, list]:
    by = None
    level = None
    if callable(groupby):
        if "port" in signature(groupby).parameters:
            by = groupby(n, c, port=port, nice_names=nice_names)
        else:
            by = groupby(n, c, nice_names=nice_names)
    elif isinstance(groupby, list):
        by = [n.df(c)[key] for key in groupby]
    elif isinstance(groupby, str):
        by = n.df(c)[groupby]
    elif groupby is not False:
        raise ValueError(
            f"Argument `groupby` must be a function, list, string, False or dict, got {type(groupby)}"
        )
    return dict(by=by, level=level)


def aggregate_timeseries(df, weights, agg="sum"):
    """
    Calculate the weighted sum or average of a DataFrame or Series.
    """
    if isinstance(df.index, pd.MultiIndex):
        if agg == "mean":
            weights = weights.groupby(level=0).transform(lambda w: w / w.sum())
            return df.multiply(weights, axis=0).groupby(level=0).sum().T
        elif agg == "sum":
            return df.multiply(weights, axis=0).groupby(level=0).sum().T
        elif not agg:
            return df.T
    else:
        if agg == "mean":
            return (weights / weights.sum()) @ df
        elif agg == "sum":
            return weights @ df
        elif not agg:
            return df.T
    return df.agg(agg)


def filter_active_assets(n, c, df: [pd.Series, pd.DataFrame]):
    """
    For static values iterate over periods and concat values.
    """
    if not isinstance(n.snapshots, pd.MultiIndex) or isinstance(df, pd.DataFrame):
        return df
    per_period = {}
    for p in n.snapshots.get_level_values(0):
        per_period[p] = df[n.get_active_assets(c, p).loc[df.index]]
    return pd.concat(per_period, axis=1)


def filter_bus_carrier(n, c, port, bus_carrier, df):
    """
    Filter the DataFrame for components which are connected to a bus with
    carrier `bus_carrier`.
    """
    if bus_carrier is None:
        return df

    ports = n.df(c).loc[df.index, f"bus{port}"]
    port_carriers = ports.map(n.buses.carrier)
    if isinstance(bus_carrier, str):
        if bus_carrier in n.buses.carrier.unique():
            return df[port_carriers == bus_carrier]
        else:
            return df[port_carriers.str.contains(bus_carrier).fillna(False)]
    elif isinstance(bus_carrier, list):
        return df[port_carriers.isin(bus_carrier)]
    else:
        raise ValueError(
            f"Argument `bus_carrier` must be a string or list, got {type(bus_carrier)}"
        )


def pass_empty_series_if_keyerror(func):
    @wraps(func)
    def wrapper(*args, **kwargs):
        try:
            return func(*args, **kwargs)
        except (KeyError, AttributeError):
            return pd.Series([], dtype=float)

    return wrapper


class Parameters:
    """
    Container for all the parameters.

    Attributes
    ----------
        drop_zero (bool): Flag indicating whether to drop zero values in statistic metrics.
        nice_names (bool): Flag indicating whether to use nice names in statistic metrics.
        round (int): Number of decimal places to round the values to in statistic metrics.

    Methods
    -------
        set_parameters(**kwargs): Sets the values of the parameters based on the provided keyword arguments.
    """

    PARAMETER_TYPES = {
        "drop_zero": bool,
        "nice_names": bool,
        "round": int,
    }

    def __init__(self):
        self.drop_zero = True
        self.nice_names = True
        self.round = 5

    def __repr__(self):
        param_str = ", ".join(
            f"{key}={getattr(self, key)}" for key in self.PARAMETER_TYPES
        )
        return f"Parameters({param_str})"

    def set_parameters(self, **kwargs):
        for key, value in kwargs.items():
            expected_type = self.PARAMETER_TYPES.get(key)
            if expected_type is None:
                raise ValueError(
                    f"Invalid parameter name: {key} \n Possible parameters are {list(self.PARAMETER_TYPES.keys())}"
                )
            elif not isinstance(value, expected_type):
                raise ValueError(
                    f"Invalid type for parameter {key}: expected {expected_type.__name__}, got {type(value).__name__}"
                )
            else:
                setattr(self, key, value)


class Groupers:
    """
    Container for all the get_ methods.
    """

    get_carrier = staticmethod(get_carrier)
    get_bus_and_carrier = staticmethod(get_bus_and_carrier)
    get_name_bus_and_carrier = staticmethod(get_name_bus_and_carrier)
    get_country_and_carrier = staticmethod(get_country_and_carrier)
    get_carrier_and_bus_carrier = staticmethod(get_carrier_and_bus_carrier)
    get_bus_and_carrier_and_bus_carrier = staticmethod(
        get_bus_and_carrier_and_bus_carrier
    )
    get_bus_unit_and_carrier = staticmethod(get_bus_unit_and_carrier)


class StatisticsAccessor:
    """
    Accessor to calculate different statistical values.
    """

    def __init__(self, network):
        self._parent = network
        self.groupers = Groupers()  # Create an instance of the Groupers class
        self.parameters = Parameters()  # Create an instance of the Parameters class

    def set_parameters(self, **kwargs):
        """
        Setting the parameters for the statistics accessor.

        To see the list of parameters, one can simply call `network.statistics.parameters`.
        """
        self.parameters.set_parameters(**kwargs)

    def _aggregate_components(
        self,
        func,
        agg="sum",
        comps=None,
        groupby=None,
        at_port=None,
        bus_carrier=None,
        nice_names=True,
    ):
        """
        Apply a function and group the result for a collection of components.
        """
        n = self._parent
        d = {}

        if is_one_component := isinstance(comps, str):
            comps = [comps]
        if comps is None:
            comps = n.branch_components | n.one_port_components
        if groupby is None:
            groupby = get_carrier
        if nice_names is None:
            nice_names = self.parameters.nice_names
        for c in comps:
            if n.df(c).empty:
                continue

            ports = [col[3:] for col in n.df(c) if col.startswith("bus")]
            if not at_port:
                ports = [ports[0]]

            df = []
            for port in ports:
                vals = func(n, c, port)
                vals = filter_active_assets(n, c, vals)  # for multiinvest
                vals = filter_bus_carrier(n, c, port, bus_carrier, vals)

                # unit tracker
                if groupby is not False:
                    grouping = get_grouping(
                        n, c, groupby, port=port, nice_names=nice_names
                    )
                    vals = vals.groupby(**grouping).agg(agg)
                df.append(vals)

            df = pd.concat(df, copy=False) if len(df) > 1 else df[0]
            if not df.index.is_unique:
                df = df.groupby(level=df.index.names).agg(agg)
            d[c] = df

        if d == {}:
            return pd.Series([])
        if is_one_component:
            return d[c]
        index_names = ["component"] + df.index.names
        df = pd.concat(d, names=index_names)
        if self.parameters.round:
            df = df.round(self.parameters.round)
        if self.parameters.drop_zero:
            df = df[df != 0]
        return df

    def __call__(
        self,
        comps=None,
        aggregate_groups="sum",
        groupby=get_carrier,
        nice_names=True,
        **kwargs,
    ):
        """
        Calculate statistical values for a network.

        This function calls multiple function in the background in order to
        derive a full table of relevant network information. It groups the
        values to components according to the groupby argument.

        Parameters
        ----------
        comps: list-like
            Set of components to consider. Defaults to one-port and branch
            components.
        aggregate_groups : str, optional
            Type of aggregation when component groups. The default is 'sum'.
        groupby : callable, list, str, optional
            Specification how to group assets within one component class.
            If a function is passed, it should have the arguments network and
            component name. If a list is passed it should contain
            column names of the static DataFrame, same for a single string.
            Defaults to `get_carrier`.
        nice_names : bool, optional
            Whether to use the nice names of the carrier. Defaults to True.

        Returns
        -------
        df :
            pandas.DataFrame with columns given the different quantities.
        """
        if "aggregate_time" in kwargs:
            logger.warning(
                "Argument 'aggregate_time' ignored in overview table. Falling back to individual function defaults."
            )
            kwargs.pop("aggregate_time")

        # TODO replace dispatch by energy_balance

        funcs = [
            self.optimal_capacity,
            self.installed_capacity,
            self.supply,
            self.withdrawal,
            self.energy_balance,
            self.transmission,
            self.capacity_factor,
            self.curtailment,
            self.capex,
            self.opex,
            self.revenue,
            self.market_value,
        ]

        res = {}
        for func in funcs:
            df = func(
                comps=comps,
                aggregate_groups=aggregate_groups,
                groupby=groupby,
                nice_names=nice_names,
                **kwargs,
            )
            res[df.attrs["name"]] = df
        index = pd.Index(set.union(*[set(df.index) for df in res.values()]))
        res = {k: v.reindex(index, fill_value=0.0) for k, v in res.items()}
        return pd.concat(res, axis=1).sort_index(axis=0)

    def capex(
        self,
        comps=None,
        aggregate_groups="sum",
        groupby=None,
        at_port=False,
        bus_carrier=None,
<<<<<<< HEAD
        nice_names=True,
        cost_attribute="capital_cost",
=======
        nice_names=None,
>>>>>>> 70632ae0
    ):
        """
        Calculate the capital expenditure of the network in given currency.

        If `bus_carrier` is given, only components which are connected to buses
        with carrier `bus_carrier` are considered.

        For information on the list of arguments, see the docs in
        `Network.statistics` or `pypsa.statistics.StatisticsAccessor`.

        Parameters
        ----------
        cost_attribute : str
            Network attribute that should be used to calculate Capital Expenditure. Defaults to `capital_cost`.
        """

        @pass_empty_series_if_keyerror
        def func(n, c, port):
            col = n.df(c).eval(f"{nominal_attrs[c]}_opt * {cost_attribute}")
            return col

        df = self._aggregate_components(
            func,
            comps=comps,
            agg=aggregate_groups,
            groupby=groupby,
            at_port=at_port,
            bus_carrier=bus_carrier,
            nice_names=nice_names,
        )
        df.attrs["name"] = "Capital Expenditure"
        df.attrs["unit"] = "currency"
        return df

    def installed_capex(
        self,
        comps=None,
        aggregate_groups="sum",
        groupby=None,
        at_port=False,
        bus_carrier=None,
<<<<<<< HEAD
        nice_names=True,
        cost_attribute="capital_cost",
=======
        nice_names=None,
>>>>>>> 70632ae0
    ):
        """
        Calculate the capital expenditure of already built components of the
        network in given currency.

        For information on the list of arguments, see the docs in
        `Network.statistics` or `pypsa.statistics.StatisticsAccessor`.

        Parameters
        ----------
        cost_attribute : str
            Network attribute that should be used to calculate Capital Expenditure. Defaults to `capital_cost`.
        """

        @pass_empty_series_if_keyerror
        def func(n, c, port):
            col = n.df(c).eval(f"{nominal_attrs[c]} * {cost_attribute}")
            return col

        df = self._aggregate_components(
            func,
            comps=comps,
            agg=aggregate_groups,
            groupby=groupby,
            at_port=at_port,
            bus_carrier=bus_carrier,
            nice_names=nice_names,
        )
        df.attrs["name"] = "Capital Expenditure Fixed"
        df.attrs["unit"] = "currency"
        return df

    def expanded_capex(
        self,
        comps=None,
        aggregate_groups="sum",
        groupby=None,
        at_port=False,
        bus_carrier=None,
<<<<<<< HEAD
        nice_names=True,
        cost_attribute="capital_cost",
=======
        nice_names=None,
>>>>>>> 70632ae0
    ):
        """
        Calculate the capex of expanded capacities of the network components in
        currency.

        For information on the list of arguments, see the docs in
        `Network.statistics` or `pypsa.statistics.StatisticsAccessor`.

        Parameters
        ----------
        cost_attribute : str
            Network attribute that should be used to calculate Capital Expenditure. Defaults to `capital_cost`.
        """
        df = self.capex(
            comps=comps,
            aggregate_groups=aggregate_groups,
            groupby=groupby,
            at_port=at_port,
            bus_carrier=bus_carrier,
            nice_names=nice_names,
            cost_attribute=cost_attribute,
        ).sub(
            self.installed_capex(
                comps=comps,
                aggregate_groups=aggregate_groups,
                groupby=groupby,
                at_port=at_port,
                bus_carrier=bus_carrier,
                nice_names=nice_names,
                cost_attribute=cost_attribute,
            ),
            fill_value=0,
        )
        df.attrs["name"] = "Capital Expenditure Expanded"
        df.attrs["unit"] = "currency"
        return df

    def optimal_capacity(
        self,
        comps=None,
        aggregate_groups="sum",
        groupby=None,
        at_port=None,
        bus_carrier=None,
        storage=False,
        nice_names=None,
    ):
        """
        Calculate the optimal capacity of the network components in MW.
        Positive capacity values correspond to production capacities and
        negative values to consumption capacities.

        If `bus_carrier` is given, the capacity is weighted by the output efficiency of `bus_carrier`.

        If storage is set to True, only storage capacities of the component
        `Store` and `StorageUnit` are taken into account.

        For information on the list of arguments, see the docs in
        `Network.statistics` or `pypsa.statistics.StatisticsAccessor`.
        """

        if storage:
            comps = ("Store", "StorageUnit")
        if bus_carrier and at_port is None:
            at_port = True

        @pass_empty_series_if_keyerror
        def func(n, c, port):
            efficiency = port_efficiency(n, c, port=port)
            if not at_port:
                efficiency = abs(efficiency)
            col = n.df(c)[f"{nominal_attrs[c]}_opt"] * efficiency
            if storage and (c == "StorageUnit"):
                col = col * n.df(c).max_hours
            return col

        df = self._aggregate_components(
            func,
            comps=comps,
            agg=aggregate_groups,
            groupby=groupby,
            at_port=at_port,
            bus_carrier=bus_carrier,
            nice_names=nice_names,
        )
        df.attrs["name"] = "Optimal Capacity"
        df.attrs["unit"] = "MW"
        return df

    def installed_capacity(
        self,
        comps=None,
        aggregate_groups="sum",
        groupby=None,
        at_port=None,
        bus_carrier=None,
        storage=False,
        nice_names=None,
    ):
        """
        Calculate the installed capacity of the network components in MW.
        Positive capacity values correspond to production capacities and
        negative values to consumption capacities.

        If `bus_carrier` is given, the capacity is weighted by the output efficiency of `bus_carrier`.

        If storage is set to True, only storage capacities of the component
        `Store` and `StorageUnit` are taken into account.

        For information on the list of arguments, see the docs in
        `Network.statistics` or `pypsa.statistics.StatisticsAccessor`.
        """

        if storage:
            comps = ("Store", "StorageUnit")
        if bus_carrier and at_port is None:
            at_port = True

        @pass_empty_series_if_keyerror
        def func(n, c, port):
            efficiency = port_efficiency(n, c, port=port)
            if not at_port:
                efficiency = abs(efficiency)
            col = n.df(c)[f"{nominal_attrs[c]}"] * efficiency
            if storage and (c == "StorageUnit"):
                col = col * n.df(c).max_hours
            return col

        df = self._aggregate_components(
            func,
            comps=comps,
            agg=aggregate_groups,
            groupby=groupby,
            at_port=at_port,
            bus_carrier=bus_carrier,
            nice_names=nice_names,
        )
        df.attrs["name"] = "Installed Capacity"
        df.attrs["unit"] = "MW"
        return df

    def expanded_capacity(
        self,
        comps=None,
        aggregate_groups="sum",
        groupby=None,
        at_port=None,
        bus_carrier=None,
        nice_names=None,
    ):
        """
        Calculate the expanded capacity of the network components in MW.
        Positive capacity values correspond to production capacities and
        negative values to consumption capacities.

        If `bus_carrier` is given, the capacity is weighted by the output efficiency of `bus_carrier`.

        For information on the list of arguments, see the docs in
        `Network.statistics` or `pypsa.statistics.StatisticsAccessor`.
        """
        optimal = self.optimal_capacity(
            comps=comps,
            aggregate_groups=aggregate_groups,
            groupby=groupby,
            at_port=at_port,
            bus_carrier=bus_carrier,
            nice_names=nice_names,
        )
        installed = self.installed_capacity(
            comps=comps,
            aggregate_groups=aggregate_groups,
            groupby=groupby,
            at_port=at_port,
            bus_carrier=bus_carrier,
            nice_names=nice_names,
        )
        installed = installed.reindex(optimal.index, fill_value=0)
        df = optimal.sub(installed).where(optimal.abs() > installed.abs(), 0)
        df.attrs["name"] = "Expanded Capacity"
        df.attrs["unit"] = "MW"
        return df

    def opex(
        self,
        comps=None,
        aggregate_time="sum",
        aggregate_groups="sum",
        groupby=None,
        at_port=False,
        bus_carrier=None,
        nice_names=None,
    ):
        """
        Calculate the operational expenditure in the network in given currency.

        If `bus_carrier` is given, only components which are connected to buses
        with carrier `bus_carrier` are considered.

        For information on the list of arguments, see the docs in
        `Network.statistics` or `pypsa.statistics.StatisticsAccessor`.

        Parameters
        ----------
        aggregate_time : str, bool, optional
            Type of aggregation when aggregating time series.
            Note that for {'mean', 'sum'} the time series are aggregated
            using snapshot weightings. With False the time series is given. Defaults to 'sum'.
        """

        @pass_empty_series_if_keyerror
        def func(n, c, port):
            if c in n.branch_components:
                p = n.pnl(c).p0
            elif c == "StorageUnit":
                p = n.pnl(c).p_dispatch
            else:
                p = n.pnl(c).p

            opex = p * n.get_switchable_as_dense(c, "marginal_cost")
            weights = get_weightings(n, c)
            return aggregate_timeseries(opex, weights, agg=aggregate_time)

        df = self._aggregate_components(
            func,
            comps=comps,
            agg=aggregate_groups,
            groupby=groupby,
            at_port=at_port,
            bus_carrier=bus_carrier,
            nice_names=nice_names,
        )
        df.attrs["name"] = "Operational Expenditure"
        df.attrs["unit"] = "currency"
        return df

    def supply(
        self,
        comps=None,
        aggregate_time="sum",
        aggregate_groups="sum",
        groupby=None,
        at_port=True,
        bus_carrier=None,
        nice_names=None,
    ):
        """
        Calculate the supply of components in the network. Units depend on the
        regarded bus carrier.

        If `bus_carrier` is given, only the supply to buses with carrier
        `bus_carrier` is calculated.

        For information on the list of arguments, see the docs in
        `Network.statistics` or `pypsa.statitics.StatisticsAccessor`.
        """
        df = self.energy_balance(
            comps=comps,
            aggregate_time=aggregate_time,
            aggregate_groups=aggregate_groups,
            groupby=groupby,
            at_port=at_port,
            bus_carrier=bus_carrier,
            nice_names=nice_names,
            kind="supply",
        )
        df.attrs["name"] = "Supply"
        df.attrs["unit"] = "carrier dependent"
        return df

    def withdrawal(
        self,
        comps=None,
        aggregate_time="sum",
        aggregate_groups="sum",
        groupby=None,
        at_port=True,
        bus_carrier=None,
        nice_names=None,
    ):
        """
        Calculate the withdrawal of components in the network. Units depend on
        the regarded bus carrier.

        If `bus_carrier` is given, only the withdrawal from buses with
        carrier `bus_carrier` is calculated.

        For information on the list of arguments, see the docs in
        `Network.statistics` or `pypsa.statitics.StatisticsAccessor`.
        """
        df = self.energy_balance(
            comps=comps,
            aggregate_time=aggregate_time,
            aggregate_groups=aggregate_groups,
            groupby=groupby,
            at_port=at_port,
            bus_carrier=bus_carrier,
            nice_names=nice_names,
            kind="withdrawal",
        )
        df.attrs["name"] = "Withdrawal"
        df.attrs["unit"] = "carrier dependent"
        return df

    # TODO: remove in 0.29
    @deprecated(
        deprecated_in="0.28", removed_in="0.29", details="Use 'energy_balance' instead."
    )
    def dispatch(
        self,
        comps=None,
        aggregate_time="sum",
        aggregate_groups="sum",
        groupby=None,
        at_port=True,
        bus_carrier=None,
        nice_names=None,
        kind=None,
    ):
        """
        Calculate the dispatch of components in the network. Units depend on
        the regarded bus carrier.

        If `bus_carrier` is given, only the dispatch to and from buses with
        carrier `bus_carrier` is calculated.

        For information on the list of arguments, see the docs in
        `Network.statistics` or `pypsa.statistics.StatisticsAccessor`.

        Parameters
        ----------
        aggregate_time : str, bool, optional
            Type of aggregation when aggregating time series.
            Note that for {'mean', 'sum'} the time series are aggregated to MWh
            using snapshot weightings. With False the time series is given in MW. Defaults to 'sum'.
        """
        df = self.energy_balance(
            comps=comps,
            aggregate_time=aggregate_time,
            aggregate_groups=aggregate_groups,
            groupby=groupby,
            at_port=at_port,
            bus_carrier=bus_carrier,
            nice_names=nice_names,
            kind=kind,
        )
        df.attrs["name"] = "Dispatch"
        df.attrs["unit"] = "carrier dependent"
        return df

    def transmission(
        self,
        comps=None,
        aggregate_time="sum",
        aggregate_groups="sum",
        groupby=None,
        at_port=False,
        bus_carrier=None,
        nice_names=None,
    ):
        """
        Calculate the transmission of branch components in the network. Units
        depend on the regarded bus carrier.

        If `bus_carrier` is given, only the flow between buses with
        carrier `bus_carrier` is calculated.

        For information on the list of arguments, see the docs in
        `Network.statistics` or `pypsa.statistics.StatisticsAccessor`.

        Parameters
        ----------
        aggregate_time : str, bool, optional
            Type of aggregation when aggregating time series.
            Note that for {'mean', 'sum'} the time series are aggregated to MWh
            using snapshot weightings. With False the time series is given in MW. Defaults to 'sum'.
        """
        n = self._parent

        if comps is None:
            comps = n.branch_components

        transmission_branches = get_transmission_branches(n, bus_carrier)

        @pass_empty_series_if_keyerror
        def func(n, c, port):
            p = n.pnl(c)[f"p{port}"][transmission_branches.get_loc_level(c)[1]]
            weights = get_weightings(n, c)
            return aggregate_timeseries(p, weights, agg=aggregate_time)

        df = self._aggregate_components(
            func,
            comps=comps,
            agg=aggregate_groups,
            groupby=groupby,
            at_port=at_port,
            bus_carrier=bus_carrier,
            nice_names=nice_names,
        )
        df.attrs["name"] = "Transmission"
        df.attrs["unit"] = "carrier dependent"
        return df

    def energy_balance(
        self,
        comps=None,
        aggregate_time="sum",
        aggregate_groups="sum",
        aggregate_bus=True,
        groupby=get_carrier_and_bus_carrier,
        at_port=True,
        bus_carrier=None,
        nice_names=None,
        kind=None,
    ):
        """
        Calculate the energy balance of components in the network. Positive
        values represent a supply and negative a withdrawal. Units depend on
        the regarded bus carrier.

        For information on the list of arguments, see the docs in
        `Network.statistics` or `pypsa.statistics.StatisticsAccessor`.

        Additional parameter
        --------------------
        aggregate_bus: bool, optional
            Whether to obtain the nodal or carrier-wise energy balance. Default is True, corresponding to the carrier-wise balance.
        aggregate_time : str, bool, optional
            Type of aggregation when aggregating time series.
            Note that for {'mean', 'sum'} the time series are aggregated to MWh
            using snapshot weightings. With False the time series is given in MW. Defaults to 'sum'.
        """
        n = self._parent

        if (
            n.buses.carrier.unique().size > 1
            and groupby is None
            and bus_carrier is None
        ):
            logger.warning(
                "Network has multiple bus carriers which are aggregated together. To separate bus carriers set `bus_carrier` or use groupers like `get_carrier_and_bus_carrier`."
            )

        # TODO remove aggregate_bus in 0.29
        if not aggregate_bus:
            if groupby != get_carrier_and_bus_carrier:
                logger.warning(
                    "Argument 'groupby' is ignored when 'aggregate_bus' is set to True. Falling back to default."
                )
            logger.warning(
                "Argument 'aggregate_bus' is deprecated in 0.28 and will be removed in 0.29. Use grouper `get_bus_and_carrier_and_bus_carrier` instead."
            )
            groupby = get_bus_and_carrier_and_bus_carrier

        @pass_empty_series_if_keyerror
        def func(n, c, port):
            sign = -1.0 if c in n.branch_components else n.df(c).get("sign", 1.0)
            weights = get_weightings(n, c)
            p = sign * n.pnl(c)[f"p{port}"]
            if kind == "supply":
                p = p.clip(lower=0)
            elif kind == "withdrawal":
                p = -p.clip(upper=0)
            elif kind is not None:
                logger.warning(
                    "Argument 'kind' is not recognized. Falling back to energy balance."
                )
            return aggregate_timeseries(p, weights, agg=aggregate_time)

        df = self._aggregate_components(
            func,
            comps=comps,
            agg=aggregate_groups,
            groupby=groupby,
            at_port=at_port,
            bus_carrier=bus_carrier,
            nice_names=nice_names,
        )

        df.attrs["name"] = "Energy Balance"
        df.attrs["unit"] = "carrier dependent"
        return df

    def curtailment(
        self,
        comps=None,
        aggregate_time="sum",
        aggregate_groups="sum",
        groupby=None,
        at_port=False,
        bus_carrier=None,
        nice_names=None,
    ):
        """
        Calculate the curtailment of components in the network in MWh.

        The calculation only considers assets with a `p_max_pu` time
        series, which is used to quantify the available power potential.

        If `bus_carrier` is given, only the assets are considered which are
        connected to buses with carrier `bus_carrier`.

        For information on the list of arguments, see the docs in
        `Network.statistics` or `pypsa.statistics.StatisticsAccessor`.

        Parameters
        ----------
        aggregate_time : str, bool, optional
            Type of aggregation when aggregating time series.
            Note that for {'mean', 'sum'} the time series are aggregated to MWh
            using snapshot weightings. With False the time series is given in MW. Defaults to 'sum'.
        """

        @pass_empty_series_if_keyerror
        def func(n, c, port):
            p = (
                n.get_switchable_as_dense(c, "p_max_pu") * n.df(c).p_nom_opt
                - n.pnl(c).p
            ).clip(lower=0)
            weights = get_weightings(n, c)
            return aggregate_timeseries(p, weights, agg=aggregate_time)

        df = self._aggregate_components(
            func,
            comps=comps,
            agg=aggregate_groups,
            groupby=groupby,
            at_port=at_port,
            bus_carrier=bus_carrier,
            nice_names=nice_names,
        )
        df.attrs["name"] = "Curtailment"
        df.attrs["unit"] = "MWh"
        return df

    def capacity_factor(
        self,
        comps=None,
        aggregate_time="mean",
        aggregate_groups="sum",
        at_port=False,
        groupby=None,
        bus_carrier=None,
        nice_names=None,
    ):
        """
        Calculate the capacity factor of components in the network.

        If `bus_carrier` is given, only the assets are considered which are
        connected to buses with carrier `bus_carrier`.

        For information on the list of arguments, see the docs in
        `Network.statistics` or `pypsa.statistics.StatisticsAccessor`.

        Parameters
        ----------
        aggregate_time : str, bool, optional
            Type of aggregation when aggregating time series.
            Note that for {'mean', 'sum'} the time series are aggregated to
            using snapshot weightings. With False the time series is given. Defaults to 'mean'.
        """

        # TODO: Why not just take p_max_pu, s_max_pu, etc. directly from the network?
        @pass_empty_series_if_keyerror
        def func(n, c, port):
            p = get_operation(n, c).abs()
            weights = get_weightings(n, c)
            return aggregate_timeseries(p, weights, agg=aggregate_time)

        kwargs = dict(
            comps=comps,
            groupby=groupby,
            at_port=at_port,
            bus_carrier=bus_carrier,
            nice_names=nice_names,
        )
        df = self._aggregate_components(func, agg=aggregate_groups, **kwargs)
        capacity = self.optimal_capacity(aggregate_groups=aggregate_groups, **kwargs)
        df = df.div(capacity.reindex(df.index), axis=0)
        df.attrs["name"] = "Capacity Factor"
        df.attrs["unit"] = "p.u."
        return df

    def revenue(
        self,
        comps=None,
        aggregate_time="sum",
        aggregate_groups="sum",
        groupby=None,
        at_port=True,
        bus_carrier=None,
        nice_names=None,
        kind=None,
    ):
        """
        Calculate the revenue of components in the network in given currency.
        The revenue is defined as the net revenue of an asset, i.e cost of input - revenue of output.
        If kind is set to "input" or "output" only the revenue of the input or output is considered.

        If `bus_carrier` is given, only the revenue resulting from buses with carrier
        `bus_carrier` is considered.


        For information on the list of arguments, see the docs in
        `Network.statistics` or `pypsa.statistics.StatisticsAccessor`.

        Parameters
        ----------
        aggregate_time : str, bool, optional
            Type of aggregation when aggregating time series.
            Note that for {'mean', 'sum'} the time series are aggregated to
            using snapshot weightings. With False the time series is given. Defaults to 'sum'.
        kind : str, optional
            Type of revenue to consider. If 'input' only the revenue of the input is considered.
            If 'output' only the revenue of the output is considered. Defaults to None.

        """

        @pass_empty_series_if_keyerror
        def func(n, c, port):
            sign = -1.0 if c in n.branch_components else n.df(c).get("sign", 1.0)
            df = sign * n.pnl(c)[f"p{port}"]
            buses = n.df(c)[f"bus{port}"][df.columns]
            prices = n.buses_t.marginal_price.reindex(
                columns=buses, fill_value=0
            ).values
            if kind is not None:
                if kind == "input":
                    df = df.clip(upper=0)
                elif kind == "output":
                    df = df.clip(lower=0)
                else:
                    raise ValueError(
                        f"Argument 'kind' must be 'input', 'output' or None, got {kind}"
                    )
            revenue = df * prices
            weights = get_weightings(n, c)
            return aggregate_timeseries(revenue, weights, agg=aggregate_time)

        df = self._aggregate_components(
            func,
            comps=comps,
            agg=aggregate_groups,
            groupby=groupby,
            at_port=at_port,
            bus_carrier=bus_carrier,
            nice_names=nice_names,
        )
        df.attrs["name"] = "Revenue"
        df.attrs["unit"] = "currency"
        return df

    def market_value(
        self,
        comps=None,
        aggregate_time="mean",
        aggregate_groups="sum",
        groupby=None,
        at_port=True,
        bus_carrier=None,
        nice_names=None,
    ):
        """
        Calculate the market value of components in the network in given
        currency/MWh or currency/unit_{bus_carrier} where unit_{bus_carrier} is
        the unit of the bus carrier.

        If `bus_carrier` is given, only the market value resulting from buses with
        carrier `bus_carrier` are calculated.

        For information on the list of arguments, see the docs in
        `Network.statistics` or `pypsa.statistics.StatisticsAccessor`.

        Parameters
        ----------
        aggregate_time : str, bool, optional
            Type of aggregation when aggregating time series.
            Note that for {'mean', 'sum'} the time series are aggregated to
            using snapshot weightings. With False the time series is given. Defaults to 'mean'.
        """
        kwargs = dict(
            comps=comps,
            aggregate_time=aggregate_time,
            aggregate_groups=aggregate_groups,
            groupby=groupby,
            at_port=at_port,
            bus_carrier=bus_carrier,
            nice_names=nice_names,
        )
        df = self.revenue(**kwargs) / self.supply(**kwargs)
        df.attrs["name"] = "Market Value"
        df.attrs["unit"] = "currency / MWh"
        return df<|MERGE_RESOLUTION|>--- conflicted
+++ resolved
@@ -483,12 +483,8 @@
         groupby=None,
         at_port=False,
         bus_carrier=None,
-<<<<<<< HEAD
-        nice_names=True,
+        nice_names=None,
         cost_attribute="capital_cost",
-=======
-        nice_names=None,
->>>>>>> 70632ae0
     ):
         """
         Calculate the capital expenditure of the network in given currency.
@@ -530,12 +526,8 @@
         groupby=None,
         at_port=False,
         bus_carrier=None,
-<<<<<<< HEAD
-        nice_names=True,
+        nice_names=None,
         cost_attribute="capital_cost",
-=======
-        nice_names=None,
->>>>>>> 70632ae0
     ):
         """
         Calculate the capital expenditure of already built components of the
@@ -575,12 +567,8 @@
         groupby=None,
         at_port=False,
         bus_carrier=None,
-<<<<<<< HEAD
-        nice_names=True,
+        nice_names=None,
         cost_attribute="capital_cost",
-=======
-        nice_names=None,
->>>>>>> 70632ae0
     ):
         """
         Calculate the capex of expanded capacities of the network components in
