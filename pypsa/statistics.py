# -*- coding: utf-8 -*-
"""
Statistics Accessor.
"""


__author__ = (
    "PyPSA Developers, see https://pypsa.readthedocs.io/en/latest/developers.html"
)
__copyright__ = (
    "Copyright 2015-2023 PyPSA Developers, see https://pypsa.readthedocs.io/en/latest/developers.html, "
    "MIT License"
)

import logging
from functools import wraps

import numpy as np
import pandas as pd

from pypsa.descriptors import nominal_attrs

logger = logging.getLogger(__name__)


def get_carrier(n, c, nice_names=True):
    """
    Get the nice carrier names for a component.
    """
    df = n.df(c)
    fall_back = pd.Series("", index=df.index)
    carrier_series = df.get("carrier", fall_back).rename("carrier")
    if nice_names:
        carrier_series = carrier_series.replace(
            n.carriers.nice_name[lambda ds: ds != ""]
        ).replace("", "-")
    return carrier_series


def get_bus_and_carrier(n, c, port="", nice_names=True):
    """
    Get the buses and nice carrier names for a component.
    """
    if port == "":
        if "bus" not in n.df(c):
            bus = "bus0"
        else:
            bus = "bus"
    else:
        bus = f"bus{port}"
    return [n.df(c)[bus].rename("bus"), get_carrier(n, c, nice_names=nice_names)]


def get_country_and_carrier(n, c, port="", nice_names=True):
    """
    Get component country and carrier.
    """
    bus = f"bus{port}"
    bus, carrier = get_bus_and_carrier(n, c, port, nice_names=nice_names)
    country = bus.map(n.buses.country).rename("country")
    return [country, carrier]


def get_carrier_and_bus_carrier(n, c, port="", nice_names=True):
    """
    Get component carrier and bus carrier in one combined DataFrame.

    Used for MultiIndex in energy balance.
    """
    bus = f"bus{port}"
    bus_and_carrier = pd.concat(
        get_bus_and_carrier(n, c, port, nice_names=nice_names), axis=1
    )
    bus_carrier = n.df(c)[bus].map(n.buses.carrier).rename("bus_carrier")
    return pd.concat([bus_and_carrier, bus_carrier], axis=1)

def process_attribute(n, c, attr, pnl, consider_efficiency, nice_names=True):
    if pnl and consider_efficiency:
        raise ValueError("Cannot consider efficiency for dynamic attributes")
    sign = -1 if c in n.branch_components else n.df(c).get("sign", 1)
    ports = [col[3:] for col in n.df(c).columns if col[:3] == "bus"]
    res = list()
    for port in ports:
        mask = n.df(c)[f"bus{port}"] != ""
        if pnl:
            df = sign * n.pnl(c)[f"{attr}{port}"].loc[:, mask]
        else:
            df = sign * n.df(c)[mask][f"{attr}"]
        
        if consider_efficiency:
            if port == "0" or port=="" or "efficiency" not in n.df(c):
                efficiency = 1
            elif port == "1":
                efficiency = n.df(c)["efficiency"].loc[mask]
            else:
                efficiency = n.df(c)[f"efficiency{port}"].loc[mask]
        else:
            efficiency = 1
        df = df * efficiency
        index = get_carrier_and_bus_carrier(
            n, c, port=port, nice_names=nice_names
        )[mask]
        df.columns = pd.MultiIndex.from_frame(index.reindex(df.columns))
        res.append(df)
    return pd.concat(res, axis=1)

def get_operation(n, c):
    """
    Get the operation time series of a component.
    """
    if c in n.branch_components:
        return n.pnl(c).p0
    elif c == "Store":
        return n.pnl(c).e
    else:
        return n.pnl(c).p


def get_weightings(n, c):
    """
    Get the relevant snapshot weighting for a component.
    """
    if c == "Generator":
        return n.snapshot_weightings["generators"]
    elif c in ["StorageUnit", "Store"]:
        return n.snapshot_weightings["stores"]
    else:
        return n.snapshot_weightings["objective"]


def aggregate_timeseries(df, weights, agg="sum"):
    "Calculate the weighed sum or average of a DataFrame or Series."
    if agg == "mean":
        return df.multiply(weights, axis=0).sum().div(weights.sum())
    elif agg == "sum":
        return weights @ df
    elif not agg:
        return df.T
    else:
        return df.agg(agg)


def aggregate_components(
    n,
    func,
    agg="sum",
    comps=None,
    groupby=None,
    nice_names=True,
):
    """
    Apply a function and group the result for a collection of components.
    """
    d = {}
    kwargs = {}
    if comps is None:
        comps = n.branch_components | n.one_port_components
    if groupby is None:
        groupby = get_carrier
    for c in comps:
        if callable(groupby):
            grouping = groupby(n, c, nice_names=nice_names)
        elif isinstance(groupby, list):
            grouping = [n.df(c)[key] for key in groupby]
        elif isinstance(groupby, str):
            grouping = n.df(c)[groupby]
        elif isinstance(groupby, dict):
            grouping = None
            kwargs = groupby
        else:
            ValueError(
                f"Argument `groupby` must be a function, list, string or dict, got {type(groupby)}"
            )
        d[c] = func(n, c).groupby(grouping, **kwargs).agg(agg)
    return pd.concat(d)


def pass_empty_series_if_keyerror(func):
    @wraps(func)
    def wrapper(*args, **kwargs):
        try:
            return func(*args, **kwargs)
        except (KeyError, AttributeError):
            return pd.Series([], dtype=float)

    return wrapper


class StatisticsAccessor:
    """
    Accessor to calculate different statistical values.
    """

    def __init__(self, network):
        self._parent = network

    def __call__(
        self,
        comps=None,
        aggregate_groups="sum",
        groupby=get_carrier,
        nice_names=True,
        **kwargs,
    ):
        """
        Calculate statistical values for a network.

        This function calls multiple function in the background in order to
        derive a full table of relevant network information. It groups the
        values to components according to the groupby argument.

        Parameters
        ----------
        comps: list-like
            Set of components to consider. Defaults to one-port and branch
            components.
        aggregate_groups : str, optional
            Type of aggregation when component groups. The default is 'sum'.
        groupby : callable, list, str, optional
            Specification how to group assets within one component class.
            If a function is passed, it should have the arguments network and
            component name. If a list is passed it should contain
            column names of the static DataFrame, same for a single string.
            Defaults to `get_carrier`.
        nice_names : bool, optional
            Whether to use the nice names of the carrier. Defaults to True.

        Returns
        -------
        df :
            pandas.DataFrame with columns given the different quantities.
        """
        if "aggregate_time" in kwargs:
            logger.warning(
                "Argument 'aggregate_time' ignored in overview table. Falling back to individual function defaults."
            )

        funcs = [
            self.capex,
            self.optimal_capacity,
            self.installed_capacity,
            self.opex,
            self.supply,
            self.withdrawal,
            self.dispatch,
            self.curtailment,
            self.capacity_factor,
            self.revenue,
            self.market_value,
        ]
        kwargs = dict(
            comps=comps,
            aggregate_groups=aggregate_groups,
            groupby=groupby,
            nice_names=nice_names,
        )
        res = []
        for func in funcs:
            df = func(**kwargs)
            res.append(df.rename(df.attrs["name"]))
        return pd.concat(res, axis=1).sort_index(axis=0).sort_index(axis=1)

    def get_carrier(self, n, c):
        """
        Get the buses and nice carrier names for a component.
        """
        return get_carrier(n, c)

    def get_bus_and_carrier(self, n, c):
        """
        Get the buses and nice carrier names for a component.
        """
        return get_bus_and_carrier(n, c)

    def get_country_and_carrier(self, n, c):
        """
        Get the country and nice carrier names for a component.
        """
        return get_country_and_carrier(n, c)

    def capex(
        self,
        comps=None,
        aggregate_groups="sum",
        groupby=None,
        nice_names=True,
    ):
        """
        Calculate the capital expenditure of the network in given currency.

        For information on the list of arguments, see the docs in
        `Network.statistics` or `pypsa.statistics.StatisticsAccessor`.
        """
        n = self._parent

        @pass_empty_series_if_keyerror
        def func(n, c):
            return n.df(c).eval(f"{nominal_attrs[c]}_opt * capital_cost")

        df = aggregate_components(
            n,
            func,
            comps=comps,
            agg=aggregate_groups,
            groupby=groupby,
            nice_names=nice_names,
        )
        df.attrs["name"] = "Capital Expenditure"
        df.attrs["unit"] = "currency"
        return df

    def installed_capex(
        self,
        comps=None,
        aggregate_groups="sum",
        groupby=None,
        nice_names=True,
    ):
        """
        Calculate the capital expenditure of already built components of the
        network in given currency.

        For information on the list of arguments, see the docs in
        `Network.statistics` or `pypsa.statistics.StatisticsAccessor`.
        """
        n = self._parent

        @pass_empty_series_if_keyerror
        def func(n, c):
            return n.df(c).eval(f"{nominal_attrs[c]} * capital_cost")

        df = aggregate_components(
            n,
            func,
            comps=comps,
            agg=aggregate_groups,
            groupby=groupby,
            nice_names=nice_names,
        )
        df.attrs["name"] = "Capital Expenditure Fixed"
        df.attrs["unit"] = "currency"
        return df

    def optimal_capacity(
        self,
        comps=None,
        aggregate_groups="sum",
        groupby=None,
        nice_names=True,
    ):
        """
        Calculate the optimal capacity of the network components in MW.

        For information on the list of arguments, see the docs in
        `Network.statistics` or `pypsa.statistics.StatisticsAccessor`.
        """
        n = self._parent

        @pass_empty_series_if_keyerror
        def func(n, c):
            return n.df(c)[f"{nominal_attrs[c]}_opt"]

        df = aggregate_components(
            n,
            func,
            comps=comps,
            agg=aggregate_groups,
            groupby=groupby,
            nice_names=nice_names,
        )
        df.attrs["name"] = "Optimal Capacity"
        df.attrs["unit"] = "MW"
        return df

    def installed_capacity(
        self,
        comps=None,
        aggregate_groups="sum",
        groupby=None,
        nice_names=True,
    ):
        """
        Calculate the installed capacity of the network components in MW.

        For information on the list of arguments, see the docs in
        `Network.statistics` or `pypsa.statistics.StatisticsAccessor`.
        """
        n = self._parent

        @pass_empty_series_if_keyerror
        def func(n, c):
            return n.df(c)[f"{nominal_attrs[c]}"]

        df = aggregate_components(
            n,
            func,
            comps=comps,
            agg=aggregate_groups,
            groupby=groupby,
            nice_names=nice_names,
        )
        df.attrs["name"] = "Installed Capacity"
        df.attrs["unit"] = "MW"
        return df

    def expanded_capacity(
        self,
        comps=None,
        aggregate_groups="sum",
        groupby=None,
        nice_names=True,
    ):
        """
        Calculate the expanded capacity of the network components in MW.

        For information on the list of arguments, see the docs in
        `Network.statistics` or `pypsa.statistics.StatisticsAccessor`.
        """
        df = self.optimal_capacity(
            comps=comps,
            aggregate_groups=aggregate_groups,
            groupby=groupby,
            nice_names=nice_names,
        ) - self.installed_capacity(
            comps=comps,
            aggregate_groups=aggregate_groups,
            groupby=groupby,
            nice_names=nice_names,
        )
        df.attrs["name"] = "Expanded Capacity"
        df.attrs["unit"] = "MW"
        return df

    def opex(
        self,
        comps=None,
        aggregate_time="sum",
        aggregate_groups="sum",
        groupby=None,
        nice_names=True,
    ):
        """
        Calculate the operational expenditure in the network in given currency.

        For information on the list of arguments, see the docs in
        `Network.statistics` or `pypsa.statistics.StatisticsAccessor`.

        Parameters
        ----------
        aggregate_time : str, bool, optional
            Type of aggregation when aggregating time series.
            Note that for {'mean', 'sum'} the time series are aggregated
            using snapshot weightings. With False the time series is given. Defaults to 'sum'.
        """
        n = self._parent

        @pass_empty_series_if_keyerror
        def func(n, c):
            if c in n.branch_components:
                p = n.pnl(c).p0
            elif c == "StorageUnit":
                p = n.pnl(c).p_dispatch
            else:
                p = n.pnl(c).p
            opex = p * n.get_switchable_as_dense(c, "marginal_cost")
            weights = get_weightings(n, c)
            return aggregate_timeseries(opex, weights, agg=aggregate_time)

        df = aggregate_components(
            n,
            func,
            comps=comps,
            agg=aggregate_groups,
            groupby=groupby,
            nice_names=nice_names,
        )
        df.attrs["name"] = "Operational Expenditure"
        df.attrs["unit"] = "currency"
        return df

    def supply(
        self,
        comps=None,
        aggregate_time="sum",
        aggregate_groups="sum",
        groupby=None,
        nice_names=True,
    ):
        """
        Calculate the supply of components in the network. Units depend on the
        regarded bus carrier.

        For information on the list of arguments, see the docs in
        `Network.statistics` or `pypsa.statitics.StatisticsAccessor`.
        """
        n = self._parent

        @pass_empty_series_if_keyerror
        def func(n, c):
            df = process_attribute(n, c, attr="p", pnl=True, consider_efficiency=False, nice_names=True)
            df = df[df>0]
            weights = get_weightings(n, c)
            return aggregate_timeseries(df, weights, agg=aggregate_time)

        df = aggregate_components(
            n,
            func,
            comps=comps,
            agg=aggregate_groups,
            groupby=groupby,
            nice_names=nice_names,
        )
        df.attrs["name"] = "Supply"
        df.attrs["unit"] = "carrier dependent"
        return df

    def withdrawal(
        self,
        comps=None,
        aggregate_time="sum",
        aggregate_groups="sum",
        groupby=None,
        nice_names=True,
    ):
        """
        Calculate the withdrawal of components in the network. Units depend on
        the regarded bus carrier.

        For information on the list of arguments, see the docs in
        `Network.statistics` or `pypsa.statitics.StatisticsAccessor`.
        """
        n = self._parent

        @pass_empty_series_if_keyerror
        def func(n, c):
            if c in n.branch_components:
                p = -(n.pnl(c).p0).clip(lower=0)
                p -= n.pnl(c).p1.clip(lower=0)
            else:
                p = (n.pnl(c).p * n.df(c).sign).clip(upper=0)
            weights = get_weightings(n, c)
            return aggregate_timeseries(p, weights, agg=aggregate_time)

        df = aggregate_components(
            n,
            func,
            comps=comps,
            agg=aggregate_groups,
            groupby=groupby,
            nice_names=nice_names,
        )
        df.attrs["name"] = "Withdrawal"
        df.attrs["unit"] = "carrier dependent"
        return df

    def dispatch(
        self,
        comps=None,
        aggregate_time="sum",
        aggregate_groups="sum",
        groupby=None,
        nice_names=True,
    ):
        """
        Calculate the dispatch of components in the network. Units depend on
        the regarded bus carrier.

        For information on the list of arguments, see the docs in
        `Network.statistics` or `pypsa.statistics.StatisticsAccessor`.

        Parameters
        ----------
        aggregate_time : str, bool, optional
            Type of aggregation when aggregating time series.
            Note that for {'mean', 'sum'} the time series are aggregated to MWh
            using snapshot weightings. With False the time series is given in MW. Defaults to 'sum'.
        """
        n = self._parent

        @pass_empty_series_if_keyerror
        def func(n, c):
            if c in n.branch_components:
                p = -n.pnl(c).p0
            else:
                p = n.pnl(c).p * n.df(c).sign
            weights = get_weightings(n, c)
            return aggregate_timeseries(p, weights, agg=aggregate_time)

        df = aggregate_components(
            n,
            func,
            comps=comps,
            agg=aggregate_groups,
            groupby=groupby,
            nice_names=nice_names,
        )
        df.attrs["name"] = "Dispatch"
        df.attrs["unit"] = "carrier dependent"
        return df

    def energy_balance(
        self,
        comps=None,
        aggregate_time="sum",
        aggregate_groups="sum",
        aggregate_bus=True,
        nice_names=True,
        groupby = None
    ):
        """
        Calculate the energy balance of components in the network. Positive
        values represent a supply and negative a withdrawal. Units depend on
        the regarded bus carrier.

        For information on the list of arguments, see the docs in
        `Network.statistics` or `pypsa.statistics.StatisticsAccessor`.

        Additional parameter
        ----------
        aggregate_bus: bool, optional
            Whether to obtain the nodal or carrier-wise energy balance. Default is True, corresponding to the carrier-wise balance.
        aggregate_time : str, bool, optional
            Type of aggregation when aggregating time series.
            Note that for {'mean', 'sum'} the time series are aggregated to MWh
            using snapshot weightings. With False the time series is given in MW. Defaults to 'sum'.
        """
        n = self._parent

        @pass_empty_series_if_keyerror
        def func(n, c):
            p = process_attribute(n, c, attr="p", pnl=True, consider_efficiency=False, nice_names=nice_names)
            weights = get_weightings(n, c)
            return aggregate_timeseries(p, weights, agg=aggregate_time)

        if groupby is None:
            groupby = ["carrier", "bus_carrier"]
        if not aggregate_bus:
            if not isinstance(groupby, list):
                raise ValueError("If aggregate_bus is True, groupby must be a list")
            groupby.append("bus")

        df = aggregate_components(
            n,
            func,
            comps=comps,
            agg=aggregate_groups,
            groupby={"level": groupby},
            nice_names=nice_names,
        )
        df.attrs["name"] = "Energy Balance"
        df.attrs["unit"] = "carrier dependent"
        return df

    def curtailment(
        self,
        comps=None,
        aggregate_time="sum",
        aggregate_groups="sum",
        groupby=None,
        nice_names=True,
    ):
        """
        Calculate the curtailment of components in the network in MWh.

        The calculation only considers assets with a `p_max_pu` time
        series, which is used to quantify the available power potential.

        For information on the list of arguments, see the docs in
        `Network.statistics` or `pypsa.statistics.StatisticsAccessor`.

        Parameters
        ----------
        aggregate_time : str, bool, optional
            Type of aggregation when aggregating time series.
            Note that for {'mean', 'sum'} the time series are aggregated to MWh
            using snapshot weightings. With False the time series is given in MW. Defaults to 'sum'.
        """
        n = self._parent

        @pass_empty_series_if_keyerror
        def func(n, c):
            p = (n.pnl(c).p_max_pu * n.df(c).p_nom_opt - n.pnl(c).p).clip(lower=0)
            weights = get_weightings(n, c)
            return aggregate_timeseries(p, weights, agg=aggregate_time)

        df = aggregate_components(
            n,
            func,
            comps=comps,
            agg=aggregate_groups,
            groupby=groupby,
            nice_names=nice_names,
        )
        df.attrs["name"] = "Curtailment"
        df.attrs["unit"] = "MWh"
        return df

    def capacity_factor(
        self,
        comps=None,
        aggregate_time="mean",
        aggregate_groups="sum",
        groupby=None,
        nice_names=True,
    ):
        """
        Calculate the capacity factor of components in the network.

        For information on the list of arguments, see the docs in
        `Network.statistics` or `pypsa.statistics.StatisticsAccessor`.

        Parameters
        ----------
        aggregate_time : str, bool, optional
            Type of aggregation when aggregating time series.
            Note that for {'mean', 'sum'} the time series are aggregated to
            using snapshot weightings. With False the time series is given. Defaults to 'mean'.
        """
        n = self._parent

        @pass_empty_series_if_keyerror
        def func(n, c):
            p = get_operation(n, c).abs()
            weights = get_weightings(n, c)
            return aggregate_timeseries(p, weights, agg=aggregate_time)

        df = aggregate_components(
            n,
            func,
            comps=comps,
            agg=aggregate_groups,
            groupby=groupby,
            nice_names=nice_names,
        )
        capacity = self.optimal_capacity(
            comps=comps, aggregate_groups=aggregate_groups, groupby=groupby
        )
        df = df.div(capacity, axis=0)
        df.attrs["name"] = "Capacity Factor"
        df.attrs["unit"] = "p.u."
        return df

    def revenue(
        self,
        comps=None,
        aggregate_time="sum",
        aggregate_groups="sum",
        groupby=None,
        nice_names=True,
    ):
        """
        Calculate the revenue of components in the network in given currency.

        For information on the list of arguments, see the docs in
        `Network.statistics` or `pypsa.statistics.StatisticsAccessor`.

        Parameters
        ----------
        aggregate_time : str, bool, optional
            Type of aggregation when aggregating time series.
            Note that for {'mean', 'sum'} the time series are aggregated to
            using snapshot weightings. With False the time series is given. Defaults to 'sum'.
        """
        n = self._parent

        @pass_empty_series_if_keyerror
        def func(n, c):
<<<<<<< HEAD
            p = process_attribute(n, c, attr="p", pnl=True, consider_efficiency=False, nice_names=True)
            df = p * n.buses_t.marginal_price.reindex(columns=p.columns.get_level_values("bus")).values
=======
            sign = -1 if c in n.branch_components else n.df(c).get("sign", 1)
            ports = [col[3:] for col in n.df(c).columns if col[:3] == "bus"]
            revenue = list()
            for port in ports:
                mask = n.df(c)[f"bus{port}"] != ""
                index = get_carrier_and_bus_carrier(
                    n, c, port=port, nice_names=nice_names
                )[mask]
                if port == "0" or port == "" or c in ["Line", "Transformer"]:
                    efficiency = 1
                else:
                    efficiency = n.df(c)[f"efficiency{port}".replace("1", "")].loc[mask]
                df = sign * n.pnl(c)[f"p{port}"].loc[:, mask] * efficiency
                df = (
                    df
                    * n.buses_t.marginal_price.reindex(
                        columns=n.df(c)[f"bus{port}"][mask]
                    ).values
                )
                df.columns = pd.MultiIndex.from_frame(index.reindex(df.columns))
                revenue.append(df)
            revenue = pd.concat(revenue, axis=1)
>>>>>>> fe9c910d
            weights = get_weightings(n, c)
            return aggregate_timeseries(df, weights, agg=aggregate_time)

        groupby = ["carrier", "bus_carrier"]

        df = aggregate_components(
            n,
            func,
            comps=comps,
            agg=aggregate_groups,
            groupby={"level": groupby},
            nice_names=nice_names,
        )
        df.attrs["name"] = "Revenue"
        df.attrs["unit"] = "currency"
        return df

    def market_value(
        self,
        comps=None,
        aggregate_time="mean",
        aggregate_groups="sum",
        groupby=None,
        nice_names=True,
    ):
        """
        Calculate the market value of components in the network in given
        currency/MWh.

        For information on the list of arguments, see the docs in
        `Network.statistics` or `pypsa.statistics.StatisticsAccessor`.

        Parameters
        ----------
        aggregate_time : str, bool, optional
            Type of aggregation when aggregating time series.
            Note that for {'mean', 'sum'} the time series are aggregated to
            using snapshot weightings. With False the time series is given. Defaults to 'mean'.
        """
        kwargs = dict(
            comps=comps,
            aggregate_time=aggregate_time,
            aggregate_groups=aggregate_groups,
            groupby=groupby,
            nice_names=nice_names,
        )
        df = self.revenue(**kwargs) / self.dispatch(**kwargs)
        df.attrs["name"] = "Market Value"
        df.attrs["unit"] = "currency / MWh"
        return df<|MERGE_RESOLUTION|>--- conflicted
+++ resolved
@@ -765,33 +765,8 @@
 
         @pass_empty_series_if_keyerror
         def func(n, c):
-<<<<<<< HEAD
             p = process_attribute(n, c, attr="p", pnl=True, consider_efficiency=False, nice_names=True)
             df = p * n.buses_t.marginal_price.reindex(columns=p.columns.get_level_values("bus")).values
-=======
-            sign = -1 if c in n.branch_components else n.df(c).get("sign", 1)
-            ports = [col[3:] for col in n.df(c).columns if col[:3] == "bus"]
-            revenue = list()
-            for port in ports:
-                mask = n.df(c)[f"bus{port}"] != ""
-                index = get_carrier_and_bus_carrier(
-                    n, c, port=port, nice_names=nice_names
-                )[mask]
-                if port == "0" or port == "" or c in ["Line", "Transformer"]:
-                    efficiency = 1
-                else:
-                    efficiency = n.df(c)[f"efficiency{port}".replace("1", "")].loc[mask]
-                df = sign * n.pnl(c)[f"p{port}"].loc[:, mask] * efficiency
-                df = (
-                    df
-                    * n.buses_t.marginal_price.reindex(
-                        columns=n.df(c)[f"bus{port}"][mask]
-                    ).values
-                )
-                df.columns = pd.MultiIndex.from_frame(index.reindex(df.columns))
-                revenue.append(df)
-            revenue = pd.concat(revenue, axis=1)
->>>>>>> fe9c910d
             weights = get_weightings(n, c)
             return aggregate_timeseries(df, weights, agg=aggregate_time)
 
