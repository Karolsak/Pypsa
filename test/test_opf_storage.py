--- conflicted
+++ resolved
@@ -5,8 +5,6 @@
 import sys
 import os
 from numpy.testing import assert_array_almost_equal as equal
-
-<<<<<<< HEAD
 
 @pytest.fixture
 def target_gen_p():
@@ -52,34 +50,4 @@
         network.generators_t.p.reindex_like(target_gen_p),
         target_gen_p,
         decimal=2
-    )
-=======
-solver_name = 'glpk'
-
-
-def test_opf():
-
-    csv_folder_name = os.path.join(os.path.dirname(__file__), "..", "examples",
-                                   "opf-storage-hvdc","opf-storage-data")
-
-    n = pypsa.Network(csv_folder_name)
-
-    target_path = os.path.join(csv_folder_name,"results","generators-p.csv")
-
-    target_gen_p = pd.read_csv(target_path, index_col=0, parse_dates=True)
-
-    n.lopf(solver_name=solver_name, pyomo=True)
-
-    equal(n.generators_t.p.reindex_like(target_gen_p), target_gen_p, decimal=2)
-
-    if sys.version_info.major >= 3:
-
-        status, cond = n.lopf(solver_name=solver_name, pyomo=False)
-        assert status == 'ok'
-        equal(n.generators_t.p.reindex_like(target_gen_p), target_gen_p,
-                decimal=2)
-
-
-if __name__ == "__main__":
-    test_opf()
->>>>>>> 601098ea
+    )