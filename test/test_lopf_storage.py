--- conflicted
+++ resolved
@@ -38,7 +38,6 @@
     equal(network.generators_t.p.reindex_like(target_gen_p), target_gen_p, decimal=2)
 
 
-<<<<<<< HEAD
 def test_storage_energy_marginal_cost():
     n = pypsa.Network()
     n.snapshots = range(3)
@@ -62,7 +61,8 @@
     )
     optimize(n, api)
     assert n.objective == 2.6
-=======
+
+
 def test_spill_cost():
     sets_of_snapshots = 2
     p_set = [100, 100, 100, 100, 100]
@@ -117,5 +117,4 @@
         if has_spill_cost:
             assert total_spill == 0
         else:
-            assert total_spill == 400
->>>>>>> b074561d
+            assert total_spill == 400